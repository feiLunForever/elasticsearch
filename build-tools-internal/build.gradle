/*
 * Copyright Elasticsearch B.V. and/or licensed to Elasticsearch B.V. under one
 * or more contributor license agreements. Licensed under the Elastic License
 * 2.0 and the Server Side Public License, v 1; you may not use this file except
 * in compliance with, at your election, the Elastic License 2.0 or the Server
 * Side Public License, v 1.
 */

import org.apache.tools.ant.filters.ReplaceTokens
import org.elasticsearch.gradle.internal.conventions.info.GitInfo

plugins {
  id 'java-gradle-plugin'
  id 'groovy-gradle-plugin'
  id 'groovy'
  id 'elasticsearch.build-tools'
  id 'elasticsearch.eclipse'
  id 'elasticsearch.versions'
  id 'elasticsearch.formatting'
}

group = 'org.elasticsearch.gradle'

// we update the version property to reflect if we are building a snapshot or a release build
// we write this back out below to load it in the Build.java which will be shown in rest main action
// to indicate this being a snapshot build or a release build.
version = versions.getProperty("elasticsearch")

gradlePlugin {
  // We already configure publication and we don't need or want the one that comes
  // with the java-gradle-plugin
  automatedPublishing = false
  plugins {
    build {
      id = 'elasticsearch.build'
      implementationClass = 'org.elasticsearch.gradle.internal.BuildPlugin'
    }
    distro {
      id = 'elasticsearch.distro'
      implementationClass = 'org.elasticsearch.gradle.internal.distribution.ElasticsearchDistributionPlugin'
    }
    distroTest {
      id = 'elasticsearch.distro-test'
      implementationClass = 'org.elasticsearch.gradle.internal.test.DistroTestPlugin'
    }
    dockerSupport {
      id = 'elasticsearch.docker-support'
      implementationClass = 'org.elasticsearch.gradle.internal.docker.DockerSupportPlugin'
    }
    docsTest {
      id = 'elasticsearch.docs-test'
      implementationClass = 'org.elasticsearch.gradle.internal.doc.DocsTestPlugin'
    }
    draArtifacts {
      id = 'elasticsearch.dra-artifacts'
      implementationClass = 'org.elasticsearch.gradle.internal.dra.DraResolvePlugin'
    }
    globalBuildInfo {
      id = 'elasticsearch.global-build-info'
      implementationClass = 'org.elasticsearch.gradle.internal.info.GlobalBuildInfoPlugin'
    }
    internalAvailablePorts {
      id = 'elasticsearch.internal-available-ports'
      implementationClass = 'org.elasticsearch.gradle.internal.InternalAvailableTcpPortProviderPlugin'
    }
    internalClusterTest {
      id = 'elasticsearch.internal-cluster-test'
      implementationClass = 'org.elasticsearch.gradle.internal.test.InternalClusterTestPlugin'
    }
    internalDistributionArchiveCheck {
      id = 'elasticsearch.internal-distribution-archive-check'
      implementationClass = 'org.elasticsearch.gradle.internal.InternalDistributionArchiveCheckPlugin'
    }
    internalDistributionArchiveSetup {
      id = 'elasticsearch.internal-distribution-archive-setup'
      implementationClass = 'org.elasticsearch.gradle.internal.InternalDistributionArchiveSetupPlugin'
    }
    internalDistributionBwcSetup {
      id = 'elasticsearch.internal-distribution-bwc-setup'
      implementationClass = 'org.elasticsearch.gradle.internal.InternalDistributionBwcSetupPlugin'
    }
    internalDistributionDownload {
      id = 'elasticsearch.internal-distribution-download'
      implementationClass = 'org.elasticsearch.gradle.internal.InternalDistributionDownloadPlugin'
    }
    internalPlugin {
      id = 'elasticsearch.internal-es-plugin'
      implementationClass = 'org.elasticsearch.gradle.internal.InternalPluginBuildPlugin'
    }
    internalBasePlugin {
      id = 'elasticsearch.base-internal-es-plugin'
      implementationClass = 'org.elasticsearch.gradle.internal.BaseInternalPluginBuildPlugin'
    }
    internalTestArtifact {
      id = 'elasticsearch.internal-test-artifact'
      implementationClass = 'org.elasticsearch.gradle.internal.InternalTestArtifactPlugin'
    }
    internalTestArtifactBase {
      id = 'elasticsearch.internal-test-artifact-base'
      implementationClass = 'org.elasticsearch.gradle.internal.InternalTestArtifactBasePlugin'
    }
    internalTestClusters {
      id = 'elasticsearch.internal-testclusters'
      implementationClass = 'org.elasticsearch.gradle.internal.InternalTestClustersPlugin'
    }
    internalTestRerun {
      id = 'elasticsearch.internal-test-rerun'
      implementationClass = 'org.elasticsearch.gradle.internal.test.rerun.TestRerunPlugin'
    }
    javaToolChainPlugin {
      id = 'elasticsearch.java-toolchain'
      implementationClass = 'org.elasticsearch.gradle.internal.toolchain.JavaToolChainResolverPlugin'
    }
    javaDoc {
      id = 'elasticsearch.java-doc'
      implementationClass = 'org.elasticsearch.gradle.internal.ElasticsearchJavadocPlugin'
    }
    java {
      id = 'elasticsearch.java'
      implementationClass = 'org.elasticsearch.gradle.internal.ElasticsearchJavaPlugin'
    }
    legacyInternalJavaRestTest {
      id = 'elasticsearch.legacy-java-rest-test'
      implementationClass = 'org.elasticsearch.gradle.internal.test.rest.LegacyJavaRestTestPlugin'
    }
    internalJavaRestTest {
      id = 'elasticsearch.internal-java-rest-test'
      implementationClass = 'org.elasticsearch.gradle.internal.test.rest.InternalJavaRestTestPlugin'
    }
    jdkDownload {
      id = 'elasticsearch.jdk-download'
      implementationClass = 'org.elasticsearch.gradle.internal.JdkDownloadPlugin'
    }
    javaModulePath {
      id = 'elasticsearch.java-module'
      implementationClass = 'org.elasticsearch.gradle.internal.ElasticsearchJavaModulePathPlugin'
    }
    releaseTools {
      id = 'elasticsearch.release-tools'
      implementationClass = 'org.elasticsearch.gradle.internal.release.ReleaseToolsPlugin'
    }
    repositories {
      id = 'elasticsearch.repositories'
      implementationClass = 'org.elasticsearch.gradle.internal.RepositoriesSetupPlugin'
    }
    restResources {
      id = 'elasticsearch.rest-resources'
      implementationClass = 'org.elasticsearch.gradle.internal.test.rest.RestResourcesPlugin'
    }
    standaloneRestTest {
      id = 'elasticsearch.standalone-rest-test'
      implementationClass = 'org.elasticsearch.gradle.internal.test.StandaloneRestTestPlugin'
    }
    standaloneTest {
      id = 'elasticsearch.standalone-test'
      implementationClass = 'org.elasticsearch.gradle.internal.test.StandaloneTestPlugin'
    }
    stringTemplate {
<<<<<<< HEAD
      id = 'elasticsearch.string-templates'
      implementationClass = 'org.elasticsearch.gradle.internal.StringTemplatePlugin'
    }
=======
       id = 'elasticsearch.string-templates'
       implementationClass = 'org.elasticsearch.gradle.internal.StringTemplatePlugin'
     }
>>>>>>> 6d45c57b
    testFixtures {
      id = 'elasticsearch.test.fixtures'
      implementationClass = 'org.elasticsearch.gradle.internal.testfixtures.TestFixturesPlugin'
    }
    testBase {
      id = 'elasticsearch.test-base'
      implementationClass = 'org.elasticsearch.gradle.internal.ElasticsearchTestBasePlugin'
    }
    testWithDependencies {
      id = 'elasticsearch.test-with-dependencies'
      implementationClass = 'org.elasticsearch.gradle.internal.test.TestWithDependenciesPlugin'
    }
    testWithSsl {
      id = 'elasticsearch.test-with-ssl'
      implementationClass = 'org.elasticsearch.gradle.internal.test.TestWithSslPlugin'
    }
    validateRestSpec {
      id = 'elasticsearch.validate-rest-spec'
      implementationClass = 'org.elasticsearch.gradle.internal.precommit.ValidateRestSpecPlugin'
    }
    legacyYamlRestCompatTest {
      id = 'elasticsearch.legacy-yaml-rest-compat-test'
      implementationClass = 'org.elasticsearch.gradle.internal.test.rest.compat.compat.LegacyYamlRestCompatTestPlugin'
    }
    yamlRestCompatTest {
      id = 'elasticsearch.yaml-rest-compat-test'
      implementationClass = 'org.elasticsearch.gradle.internal.test.rest.compat.compat.YamlRestCompatTestPlugin'
    }
    legacyYamlRestTest {
      id = 'elasticsearch.legacy-yaml-rest-test'
      implementationClass = 'org.elasticsearch.gradle.internal.test.rest.LegacyYamlRestTestPlugin'
    }
    yamlRestTest {
      id = 'elasticsearch.internal-yaml-rest-test'
      implementationClass = 'org.elasticsearch.gradle.internal.test.rest.InternalYamlRestTestPlugin'
    }
  }
}

/*****************************************************************************
 *         Java version                                                      *
 *****************************************************************************/

def minCompilerJava = versions.get("minimumCompilerJava")
java {
  targetCompatibility = minCompilerJava
  sourceCompatibility = minCompilerJava
}

if (JavaVersion.current() < JavaVersion.toVersion(minCompilerJava)) {
  throw new GradleException("Java ${minCompilerJava} is required to build Elasticsearch but current Java is version ${JavaVersion.current()}.")
}

sourceSets {
  integTest {
    compileClasspath += sourceSets["main"].output + configurations["testRuntimeClasspath"]
    runtimeClasspath += output + compileClasspath
  }
}

tasks.withType(JavaCompile).configureEach {
  options.encoding = 'UTF-8'
}

tasks.named('licenseHeaders').configure {
  // ignore gradle generated binary script plugins
  excludes << "Elasticsearch*Plugin.java"
}
/*****************************************************************************
 *                    Dependencies used by the entire build                  *
 *****************************************************************************/

repositories {
  mavenCentral()
  gradlePluginPortal()
}

configurations {
  integTestRuntimeOnly.extendsFrom(testRuntimeOnly)
}

dependencies {
  components.all(JacksonAlignmentRule)
  constraints {
    // ensuring brought asm version brought in by spock is up-to-date
    testImplementation buildLibs.asm
    integTestImplementation buildLibs.asm
    integTestImplementation('org.ow2.asm:asm:9.5')
    api("org.yaml:snakeyaml") {
      version { strictly(versions.snakeyaml) }
    }
  }
  // Forcefully downgrade the jackson platform as used in production
  api enforcedPlatform(buildLibs.jackson.platform)
  api localGroovy()
  api gradleApi()

  api "org.elasticsearch:build-conventions:$version"
  api "org.elasticsearch.gradle:build-tools:$version"

  // same version as http client transitive dep
  api buildLibs.commons.codec
  api buildLibs.apache.compress
  api buildLibs.nebula.info
  api buildLibs.apache.rat
  api buildLibs.jna
  api buildLibs.shadow.plugin
  // for our ide tweaking
  api buildLibs.idea.ext
  // When upgrading forbidden apis, ensure dependency version is bumped in ThirdPartyPrecommitPlugin as well
  api buildLibs.forbiddenApis
  api buildLibs.docker.compose
  api buildLibs.maven.model
  // needs to match the jackson minor version in use
  api buildLibs.json.schema.validator
  api buildLibs.jackson.dataformat.yaml
  api buildLibs.antlrst4
  api buildLibs.asm
  api buildLibs.asm.tree
  api buildLibs.httpclient
  api buildLibs.httpcore
  compileOnly buildLibs.checkstyle
  runtimeOnly "org.elasticsearch.gradle:reaper:$version"
  api buildLibs.antlrst4
  testImplementation buildLibs.checkstyle
  testImplementation buildLibs.wiremock
  testImplementation buildLibs.mockito.core
  testImplementation buildLibs.hamcrest
  testImplementation testFixtures("org.elasticsearch.gradle:build-tools:$version")

  testImplementation(platform(buildLibs.junit5.platform))
  testImplementation(buildLibs.junit5.jupiter) {
    because 'allows to write and run Jupiter tests'
  }
  integTestImplementation(platform(buildLibs.junit5.platform))
  integTestImplementation(buildLibs.junit5.jupiter) {
    because 'allows to write and run Jupiter tests'
  }
  integTestImplementation(buildLibs.bytebuddy) {
    because 'Generating dynamic mocks of internal libraries like JdkJarHell'
  }
  testRuntimeOnly(buildLibs.junit5.vintage) {
    because 'allows JUnit 3 and JUnit 4 tests to run'
  }
  testRuntimeOnly(buildLibs.junit5.platform.launcher) {
    because 'allows tests to run from IDEs that bundle older version of launcher'
  }

  testImplementation platform(buildLibs.spock.platform)
  testImplementation(buildLibs.spock.core) {
    exclude module: "groovy"
  }
  integTestImplementation platform(buildLibs.spock.platform)
  integTestImplementation(buildLibs.spock.core) {
    exclude module: "groovy"
  }
  // required as we rely on junit4 rules
  integTestImplementation(buildLibs.spock.junit4) {
    exclude module: "groovy"
  }
  testImplementation buildLibs.spock.junit4
  testImplementation buildLibs.json.assert
  integTestImplementation buildLibs.xmlunit.core

}

tasks.named('test').configure {
  useJUnitPlatform()
}
tasks.register("integTest", Test) {
  systemProperty 'test.version_under_test', version
  testClassesDirs = sourceSets.integTest.output.classesDirs
  classpath = sourceSets.integTest.runtimeClasspath
  useJUnitPlatform()
}

tasks.named("check").configure { dependsOn("integTest") }

tasks.register("bootstrapPerformanceTests", Copy) {
  from('performance')
  into('build/performanceTests')
  def root = file('..')
  inputs.property('branchWrapper', gradle.gradleVersion)
  filter(ReplaceTokens, tokens: [
          testGitCommit:GitInfo.gitInfo(root).revision,
          mainWrapper:"${ -> resolveMainWrapperVersion()}".toString(),
          branchWrapper:"${-> gradle.gradleVersion}".toString()])
}

tasks.named("jar") {
  exclude("classpath.index")
}

def resolveMainWrapperVersion() {
  new URL("https://raw.githubusercontent.com/elastic/elasticsearch/main/build-tools-internal/src/main/resources/minimumGradleVersion").text.trim()
}

abstract class JacksonAlignmentRule implements ComponentMetadataRule {
  void execute(ComponentMetadataContext ctx) {
    ctx.details.with {d ->
      if (d.id.group.startsWith("com.fasterxml.jackson")) {
        // declare that Jackson modules all belong to the Jackson virtual platform
        belongsTo("com.fasterxml.jackson:jackson-bom:${d.id.version}")
      }
    }
  }
}<|MERGE_RESOLUTION|>--- conflicted
+++ resolved
@@ -156,15 +156,9 @@
       implementationClass = 'org.elasticsearch.gradle.internal.test.StandaloneTestPlugin'
     }
     stringTemplate {
-<<<<<<< HEAD
-      id = 'elasticsearch.string-templates'
-      implementationClass = 'org.elasticsearch.gradle.internal.StringTemplatePlugin'
-    }
-=======
        id = 'elasticsearch.string-templates'
        implementationClass = 'org.elasticsearch.gradle.internal.StringTemplatePlugin'
      }
->>>>>>> 6d45c57b
     testFixtures {
       id = 'elasticsearch.test.fixtures'
       implementationClass = 'org.elasticsearch.gradle.internal.testfixtures.TestFixturesPlugin'
@@ -288,7 +282,6 @@
   api buildLibs.httpcore
   compileOnly buildLibs.checkstyle
   runtimeOnly "org.elasticsearch.gradle:reaper:$version"
-  api buildLibs.antlrst4
   testImplementation buildLibs.checkstyle
   testImplementation buildLibs.wiremock
   testImplementation buildLibs.mockito.core
