/*
 * Copyright Elasticsearch B.V. and/or licensed to Elasticsearch B.V. under one
 * or more contributor license agreements. Licensed under the Elastic License
 * 2.0 and the Server Side Public License, v 1; you may not use this file except
 * in compliance with, at your election, the Elastic License 2.0 or the Server
 * Side Public License, v 1.
 */

package org.elasticsearch.cluster.metadata;

import org.apache.logging.log4j.LogManager;
import org.apache.logging.log4j.Logger;
import org.elasticsearch.TransportVersion;
import org.elasticsearch.TransportVersions;
import org.elasticsearch.Version;
import org.elasticsearch.action.admin.indices.rollover.RolloverInfo;
import org.elasticsearch.action.support.ActiveShardCount;
import org.elasticsearch.cluster.Diff;
import org.elasticsearch.cluster.Diffable;
import org.elasticsearch.cluster.DiffableUtils;
import org.elasticsearch.cluster.block.ClusterBlock;
import org.elasticsearch.cluster.block.ClusterBlockLevel;
import org.elasticsearch.cluster.node.DiscoveryNodeFilters;
import org.elasticsearch.cluster.routing.IndexRouting;
import org.elasticsearch.cluster.routing.allocation.DataTier;
import org.elasticsearch.cluster.routing.allocation.IndexMetadataUpdater;
import org.elasticsearch.cluster.routing.allocation.decider.DiskThresholdDecider;
import org.elasticsearch.cluster.routing.allocation.decider.ShardsLimitAllocationDecider;
import org.elasticsearch.common.collect.ImmutableOpenMap;
import org.elasticsearch.common.compress.CompressedXContent;
import org.elasticsearch.common.io.stream.StreamInput;
import org.elasticsearch.common.io.stream.StreamOutput;
import org.elasticsearch.common.io.stream.Writeable;
import org.elasticsearch.common.settings.Setting;
import org.elasticsearch.common.settings.Setting.Property;
import org.elasticsearch.common.settings.Settings;
import org.elasticsearch.common.util.Maps;
import org.elasticsearch.common.util.set.Sets;
import org.elasticsearch.common.xcontent.XContentHelper;
import org.elasticsearch.common.xcontent.XContentParserUtils;
import org.elasticsearch.core.Nullable;
import org.elasticsearch.gateway.MetadataStateFormat;
import org.elasticsearch.index.Index;
import org.elasticsearch.index.IndexMode;
import org.elasticsearch.index.IndexSettings;
import org.elasticsearch.index.IndexVersion;
import org.elasticsearch.index.IndexVersions;
import org.elasticsearch.index.mapper.DateFieldMapper;
import org.elasticsearch.index.mapper.MapperService;
import org.elasticsearch.index.seqno.SequenceNumbers;
import org.elasticsearch.index.shard.IndexLongFieldRange;
import org.elasticsearch.index.shard.ShardId;
import org.elasticsearch.index.shard.ShardLongFieldRange;
import org.elasticsearch.rest.RestStatus;
import org.elasticsearch.snapshots.SearchableSnapshotsSettings;
import org.elasticsearch.xcontent.ToXContent;
import org.elasticsearch.xcontent.ToXContentFragment;
import org.elasticsearch.xcontent.XContentBuilder;
import org.elasticsearch.xcontent.XContentFactory;
import org.elasticsearch.xcontent.XContentParser;

import java.io.IOException;
import java.time.Instant;
import java.time.ZoneOffset;
import java.time.ZonedDateTime;
import java.util.ArrayList;
import java.util.Arrays;
import java.util.Collections;
import java.util.EnumSet;
import java.util.HashMap;
import java.util.HashSet;
import java.util.Iterator;
import java.util.List;
import java.util.Locale;
import java.util.Map;
import java.util.Objects;
import java.util.OptionalDouble;
import java.util.OptionalLong;
import java.util.Set;
import java.util.function.Function;

import static org.elasticsearch.cluster.metadata.Metadata.CONTEXT_MODE_PARAM;
import static org.elasticsearch.cluster.metadata.Metadata.DEDUPLICATED_MAPPINGS_PARAM;
import static org.elasticsearch.cluster.node.DiscoveryNodeFilters.OpType.AND;
import static org.elasticsearch.cluster.node.DiscoveryNodeFilters.OpType.OR;
import static org.elasticsearch.cluster.node.DiscoveryNodeFilters.validateIpValue;
import static org.elasticsearch.common.settings.Settings.readSettingsFromStream;
import static org.elasticsearch.snapshots.SearchableSnapshotsSettings.SEARCHABLE_SNAPSHOT_PARTIAL_SETTING_KEY;

public class IndexMetadata implements Diffable<IndexMetadata>, ToXContentFragment {

    private static final Logger logger = LogManager.getLogger(IndexMetadata.class);

    public static final ClusterBlock INDEX_READ_ONLY_BLOCK = new ClusterBlock(
        5,
        "index read-only (api)",
        false,
        false,
        false,
        RestStatus.FORBIDDEN,
        EnumSet.of(ClusterBlockLevel.WRITE, ClusterBlockLevel.METADATA_WRITE)
    );
    public static final ClusterBlock INDEX_READ_BLOCK = new ClusterBlock(
        7,
        "index read (api)",
        false,
        false,
        false,
        RestStatus.FORBIDDEN,
        EnumSet.of(ClusterBlockLevel.READ)
    );
    public static final ClusterBlock INDEX_WRITE_BLOCK = new ClusterBlock(
        8,
        "index write (api)",
        false,
        false,
        false,
        RestStatus.FORBIDDEN,
        EnumSet.of(ClusterBlockLevel.WRITE)
    );
    public static final ClusterBlock INDEX_METADATA_BLOCK = new ClusterBlock(
        9,
        "index metadata (api)",
        false,
        false,
        false,
        RestStatus.FORBIDDEN,
        EnumSet.of(ClusterBlockLevel.METADATA_WRITE, ClusterBlockLevel.METADATA_READ)
    );
    public static final ClusterBlock INDEX_READ_ONLY_ALLOW_DELETE_BLOCK = new ClusterBlock(
        12,
        "disk usage exceeded flood-stage watermark, index has read-only-allow-delete block",
        false,
        false,
        true,
        RestStatus.TOO_MANY_REQUESTS,
        EnumSet.of(ClusterBlockLevel.WRITE)
    );

    @Nullable
    public String getDownsamplingInterval() {
        return settings.get(IndexMetadata.INDEX_DOWNSAMPLE_INTERVAL_KEY);
    }

    public enum State implements Writeable {
        OPEN((byte) 0),
        CLOSE((byte) 1);

        private final byte id;

        State(byte id) {
            this.id = id;
        }

        public byte id() {
            return this.id;
        }

        public static State fromId(byte id) {
            if (id == 0) {
                return OPEN;
            } else if (id == 1) {
                return CLOSE;
            }
            throw new IllegalStateException("No state match for id [" + id + "]");
        }

        public static State readFrom(StreamInput in) throws IOException {
            byte id = in.readByte();
            return switch (id) {
                case 0 -> OPEN;
                case 1 -> CLOSE;
                default -> throw new IllegalStateException("No state match for id [" + id + "]");
            };
        }

        public static State fromString(String state) {
            if ("open".equals(state)) {
                return OPEN;
            } else if ("close".equals(state)) {
                return CLOSE;
            }
            throw new IllegalStateException("No state match for [" + state + "]");
        }

        @Override
        public void writeTo(StreamOutput out) throws IOException {
            out.writeByte(id);
        }
    }

    static Setting<Integer> buildNumberOfShardsSetting() {
        /* This is a safety limit that should only be exceeded in very rare and special cases. The assumption is that
         * 99% of the users have less than 1024 shards per index. We also make it a hard check that requires restart of nodes
         * if a cluster should allow to create more than 1024 shards per index. NOTE: this does not limit the number of shards
         * per cluster. this also prevents creating stuff like a new index with millions of shards by accident which essentially
         * kills the entire cluster with OOM on the spot.*/
        final int maxNumShards = Integer.parseInt(System.getProperty("es.index.max_number_of_shards", "1024"));
        if (maxNumShards < 1) {
            throw new IllegalArgumentException("es.index.max_number_of_shards must be > 0");
        }
        return Setting.intSetting(SETTING_NUMBER_OF_SHARDS, 1, 1, maxNumShards, Property.IndexScope, Property.Final);
    }

    public static final String INDEX_SETTING_PREFIX = "index.";
    public static final String SETTING_NUMBER_OF_SHARDS = "index.number_of_shards";
    public static final Setting<Integer> INDEX_NUMBER_OF_SHARDS_SETTING = buildNumberOfShardsSetting();
    public static final String SETTING_NUMBER_OF_REPLICAS = "index.number_of_replicas";
    public static final Setting<Integer> INDEX_NUMBER_OF_REPLICAS_SETTING = Setting.intSetting(
        SETTING_NUMBER_OF_REPLICAS,
        1,
        0,
        Property.Dynamic,
        Property.IndexScope
    );

    public static final String SETTING_ROUTING_PARTITION_SIZE = "index.routing_partition_size";
    public static final Setting<Integer> INDEX_ROUTING_PARTITION_SIZE_SETTING = Setting.intSetting(
        SETTING_ROUTING_PARTITION_SIZE,
        1,
        1,
        Property.Final,
        Property.IndexScope
    );

    @SuppressWarnings("Convert2Diamond") // since some IntelliJs mysteriously report an error if an <Integer> is replaced with <> here:
    public static final Setting<Integer> INDEX_NUMBER_OF_ROUTING_SHARDS_SETTING = Setting.intSetting(
        "index.number_of_routing_shards",
        INDEX_NUMBER_OF_SHARDS_SETTING,
        1,
        new Setting.Validator<Integer>() {

            @Override
            public void validate(final Integer value) {

            }

            @Override
            public void validate(final Integer numRoutingShards, final Map<Setting<?>, Object> settings) {
                int numShards = (int) settings.get(INDEX_NUMBER_OF_SHARDS_SETTING);
                if (numRoutingShards < numShards) {
                    throw new IllegalArgumentException(
                        "index.number_of_routing_shards [" + numRoutingShards + "] must be >= index.number_of_shards [" + numShards + "]"
                    );
                }
                getRoutingFactor(numShards, numRoutingShards);
            }

            @Override
            public Iterator<Setting<?>> settings() {
                final List<Setting<?>> settings = List.of(INDEX_NUMBER_OF_SHARDS_SETTING);
                return settings.iterator();
            }

        },
        Property.IndexScope
    );

    public static final String SETTING_AUTO_EXPAND_REPLICAS = "index.auto_expand_replicas";
    public static final Setting<AutoExpandReplicas> INDEX_AUTO_EXPAND_REPLICAS_SETTING = AutoExpandReplicas.SETTING;

    public enum APIBlock implements Writeable {
        READ_ONLY("read_only", INDEX_READ_ONLY_BLOCK, Property.ServerlessPublic),
        READ("read", INDEX_READ_BLOCK, Property.ServerlessPublic),
        WRITE("write", INDEX_WRITE_BLOCK, Property.ServerlessPublic),
        METADATA("metadata", INDEX_METADATA_BLOCK, Property.ServerlessPublic),
        READ_ONLY_ALLOW_DELETE("read_only_allow_delete", INDEX_READ_ONLY_ALLOW_DELETE_BLOCK);

        final String name;
        final String settingName;
        final Setting<Boolean> setting;
        final ClusterBlock block;

        APIBlock(String name, ClusterBlock block) {
            this.name = name;
            this.settingName = "index.blocks." + name;
            this.setting = Setting.boolSetting(settingName, false, Property.Dynamic, Property.IndexScope);
            this.block = block;
        }

        APIBlock(String name, ClusterBlock block, Property serverlessProperty) {
            this.name = name;
            this.settingName = "index.blocks." + name;
            this.setting = Setting.boolSetting(settingName, false, Property.Dynamic, Property.IndexScope, serverlessProperty);
            this.block = block;
        }

        public String settingName() {
            return settingName;
        }

        public Setting<Boolean> setting() {
            return setting;
        }

        public ClusterBlock getBlock() {
            return block;
        }

        public static APIBlock fromName(String name) {
            for (APIBlock block : APIBlock.values()) {
                if (block.name.equals(name)) {
                    return block;
                }
            }
            throw new IllegalArgumentException("No block found with name " + name);
        }

        public static APIBlock fromSetting(String settingName) {
            for (APIBlock block : APIBlock.values()) {
                if (block.settingName.equals(settingName)) {
                    return block;
                }
            }
            throw new IllegalArgumentException("No block found with setting name " + settingName);
        }

        @Override
        public void writeTo(StreamOutput out) throws IOException {
            out.writeVInt(ordinal());
        }

        public static APIBlock readFrom(StreamInput input) throws IOException {
            return APIBlock.values()[input.readVInt()];
        }
    }

    public static final String SETTING_READ_ONLY = APIBlock.READ_ONLY.settingName();
    public static final Setting<Boolean> INDEX_READ_ONLY_SETTING = APIBlock.READ_ONLY.setting();

    public static final String SETTING_BLOCKS_READ = APIBlock.READ.settingName();
    public static final Setting<Boolean> INDEX_BLOCKS_READ_SETTING = APIBlock.READ.setting();

    public static final String SETTING_BLOCKS_WRITE = APIBlock.WRITE.settingName();
    public static final Setting<Boolean> INDEX_BLOCKS_WRITE_SETTING = APIBlock.WRITE.setting();

    public static final String SETTING_BLOCKS_METADATA = APIBlock.METADATA.settingName();
    public static final Setting<Boolean> INDEX_BLOCKS_METADATA_SETTING = APIBlock.METADATA.setting();

    public static final String SETTING_READ_ONLY_ALLOW_DELETE = APIBlock.READ_ONLY_ALLOW_DELETE.settingName();
    public static final Setting<Boolean> INDEX_BLOCKS_READ_ONLY_ALLOW_DELETE_SETTING = APIBlock.READ_ONLY_ALLOW_DELETE.setting();

    public static final String SETTING_VERSION_CREATED = "index.version.created";

    public static final Setting<IndexVersion> SETTING_INDEX_VERSION_CREATED = Setting.versionIdSetting(
        SETTING_VERSION_CREATED,
        IndexVersions.ZERO,
        IndexVersion::fromId,
        Property.IndexScope,
        Property.PrivateIndex
    );

    public static final String SETTING_VERSION_CREATED_STRING = "index.version.created_string";
    public static final String SETTING_CREATION_DATE = "index.creation_date";

    /**
     * These internal settings are no longer added to new indices. They are deprecated but still defined
     * to retain compatibility with old indexes. TODO: remove in 9.0.
     */
    @Deprecated
    public static final String SETTING_VERSION_UPGRADED = "index.version.upgraded";
    @Deprecated
    public static final String SETTING_VERSION_UPGRADED_STRING = "index.version.upgraded_string";

    public static final String SETTING_VERSION_COMPATIBILITY = "index.version.compatibility";

    /**
     * See {@link #getCompatibilityVersion()}
     */
    public static final Setting<IndexVersion> SETTING_INDEX_VERSION_COMPATIBILITY = Setting.versionIdSetting(
        SETTING_VERSION_COMPATIBILITY,
        SETTING_INDEX_VERSION_CREATED, // fall back to index.version.created
        new Setting.Validator<>() {
            @Override
            public void validate(final IndexVersion compatibilityVersion) {

            }

            @Override
            public void validate(final IndexVersion compatibilityVersion, final Map<Setting<?>, Object> settings) {
                IndexVersion createdVersion = (IndexVersion) settings.get(SETTING_INDEX_VERSION_CREATED);
                if (compatibilityVersion.before(createdVersion)) {
                    throw new IllegalArgumentException(
                        SETTING_VERSION_COMPATIBILITY
                            + " ["
                            + compatibilityVersion
                            + "] must be >= "
                            + SETTING_VERSION_CREATED
                            + " ["
                            + createdVersion
                            + "]"
                    );
                }
            }

            @Override
            public Iterator<Setting<?>> settings() {
                final List<Setting<?>> settings = List.of(SETTING_INDEX_VERSION_CREATED);
                return settings.iterator();
            }
        },
        Property.IndexScope,
        Property.PrivateIndex
    );

    /**
     * The user provided name for an index. This is the plain string provided by the user when the index was created.
     * It might still contain date math expressions etc. (added in 5.0)
     */
    public static final String SETTING_INDEX_PROVIDED_NAME = "index.provided_name";
    public static final String SETTING_PRIORITY = "index.priority";
    public static final Setting<Integer> INDEX_PRIORITY_SETTING = Setting.intSetting(
        "index.priority",
        1,
        0,
        Property.Dynamic,
        Property.IndexScope
    );
    public static final String SETTING_CREATION_DATE_STRING = "index.creation_date_string";
    public static final String SETTING_INDEX_UUID = "index.uuid";
    public static final String SETTING_HISTORY_UUID = "index.history.uuid";
    public static final String SETTING_DATA_PATH = "index.data_path";
    public static final Setting<String> INDEX_DATA_PATH_SETTING = new Setting<>(
        SETTING_DATA_PATH,
        "",
        Function.identity(),
        Property.IndexScope,
        Property.DeprecatedWarning
    );
    public static final String INDEX_UUID_NA_VALUE = "_na_";

    public static final String INDEX_ROUTING_REQUIRE_GROUP_PREFIX = "index.routing.allocation.require";
    public static final String INDEX_ROUTING_INCLUDE_GROUP_PREFIX = "index.routing.allocation.include";
    public static final String INDEX_ROUTING_EXCLUDE_GROUP_PREFIX = "index.routing.allocation.exclude";

    public static final Setting.AffixSetting<List<String>> INDEX_ROUTING_REQUIRE_GROUP_SETTING = Setting.prefixKeySetting(
        INDEX_ROUTING_REQUIRE_GROUP_PREFIX + ".",
        key -> Setting.stringListSetting(key, value -> validateIpValue(key, value), Property.Dynamic, Property.IndexScope)
    );
    public static final Setting.AffixSetting<List<String>> INDEX_ROUTING_INCLUDE_GROUP_SETTING = Setting.prefixKeySetting(
        INDEX_ROUTING_INCLUDE_GROUP_PREFIX + ".",
        key -> Setting.stringListSetting(key, value -> validateIpValue(key, value), Property.Dynamic, Property.IndexScope)
    );
    public static final Setting.AffixSetting<List<String>> INDEX_ROUTING_EXCLUDE_GROUP_SETTING = Setting.prefixKeySetting(
        INDEX_ROUTING_EXCLUDE_GROUP_PREFIX + ".",
        key -> Setting.stringListSetting(key, value -> validateIpValue(key, value), Property.Dynamic, Property.IndexScope)
    );
    public static final Setting.AffixSetting<List<String>> INDEX_ROUTING_INITIAL_RECOVERY_GROUP_SETTING = Setting.prefixKeySetting(
        "index.routing.allocation.initial_recovery.",
        key -> Setting.stringListSetting(key)
    );

    /**
     * The number of active shard copies to check for before proceeding with a write operation.
     */
    public static final Setting<ActiveShardCount> SETTING_WAIT_FOR_ACTIVE_SHARDS = new Setting<>(
        "index.write.wait_for_active_shards",
        "1",
        ActiveShardCount::parseString,
        Setting.Property.Dynamic,
        Setting.Property.IndexScope
    );

    public static final String SETTING_INDEX_HIDDEN = "index.hidden";
    /**
     * Whether the index is considered hidden or not. A hidden index will not be resolved in
     * normal wildcard searches unless explicitly allowed
     */
    public static final Setting<Boolean> INDEX_HIDDEN_SETTING = Setting.boolSetting(
        SETTING_INDEX_HIDDEN,
        false,
        Property.Dynamic,
        Property.IndexScope,
        Property.ServerlessPublic
    );

    /**
     * an internal index format description, allowing us to find out if this index is upgraded or needs upgrading
     */
    private static final String INDEX_FORMAT = "index.format";
    public static final Setting<Integer> INDEX_FORMAT_SETTING = Setting.intSetting(
        INDEX_FORMAT,
        0,
        Setting.Property.IndexScope,
        Setting.Property.Final
    );

    public static final Setting<List<String>> INDEX_ROUTING_PATH = Setting.stringListSetting(
        "index.routing_path",
        Setting.Property.IndexScope,
        Setting.Property.Final,
        Property.ServerlessPublic
    );

    /**
     * Legacy index setting, kept for 7.x BWC compatibility. This setting has no effect in 8.x. Do not use.
     * TODO: Remove in 9.0
     */
    @Deprecated
    public static final Setting<String> INDEX_ROLLUP_SOURCE_UUID = Setting.simpleString(
        "index.rollup.source.uuid",
        Property.IndexScope,
        Property.PrivateIndex,
        Property.IndexSettingDeprecatedInV7AndRemovedInV8
    );

    /**
     * Legacy index setting, kept for 7.x BWC compatibility. This setting has no effect in 8.x. Do not use.
     * TODO: Remove in 9.0
     */
    @Deprecated
    public static final Setting<String> INDEX_ROLLUP_SOURCE_NAME = Setting.simpleString(
        "index.rollup.source.name",
        Property.IndexScope,
        Property.PrivateIndex,
        Property.IndexSettingDeprecatedInV7AndRemovedInV8
    );

    public static final String KEY_IN_SYNC_ALLOCATIONS = "in_sync_allocations";

    public static final List<String> PARTIALLY_MOUNTED_INDEX_TIER_PREFERENCE = List.of(DataTier.DATA_FROZEN);

    static final String KEY_VERSION = "version";
    static final String KEY_MAPPING_VERSION = "mapping_version";
    static final String KEY_SETTINGS_VERSION = "settings_version";
    static final String KEY_ALIASES_VERSION = "aliases_version";
    static final String KEY_ROUTING_NUM_SHARDS = "routing_num_shards";
    static final String KEY_SETTINGS = "settings";
    static final String KEY_STATE = "state";
    static final String KEY_MAPPINGS = "mappings";
    static final String KEY_MAPPINGS_HASH = "mappings_hash";
    static final String KEY_ALIASES = "aliases";
    static final String KEY_ROLLOVER_INFOS = "rollover_info";
    static final String KEY_SYSTEM = "system";
    static final String KEY_TIMESTAMP_RANGE = "timestamp_range";
    public static final String KEY_PRIMARY_TERMS = "primary_terms";
    public static final String KEY_STATS = "stats";

    public static final String KEY_WRITE_LOAD_FORECAST = "write_load_forecast";

    public static final String KEY_SHARD_SIZE_FORECAST = "shard_size_forecast";

<<<<<<< HEAD
    public static final String KEY_FIELD_INFERENCE = "field_inference";
=======
    public static final String KEY_INFERENCE_FIELDS = "field_inference";
>>>>>>> 92f7e078

    public static final String INDEX_STATE_FILE_PREFIX = "state-";

    static final TransportVersion SYSTEM_INDEX_FLAG_ADDED = TransportVersions.V_7_10_0;

    static final TransportVersion STATS_AND_FORECAST_ADDED = TransportVersions.V_8_6_0;

    private final int routingNumShards;
    private final int routingFactor;
    private final int routingPartitionSize;
    private final List<String> routingPaths;

    private final int numberOfShards;
    private final int numberOfReplicas;

    private final Index index;
    private final long version;

    private final long mappingVersion;

    private final long settingsVersion;

    private final long aliasesVersion;

    private final long[] primaryTerms;

    private final State state;

    private final ImmutableOpenMap<String, AliasMetadata> aliases;

    private final Settings settings;

    @Nullable
    private final MappingMetadata mapping;

    private final ImmutableOpenMap<String, InferenceFieldMetadata> inferenceFields;

    private final ImmutableOpenMap<String, DiffableStringMap> customData;

    private final Map<Integer, Set<String>> inSyncAllocationIds;

    private final transient int totalNumberOfShards;

    private final DiscoveryNodeFilters requireFilters;
    private final DiscoveryNodeFilters includeFilters;
    private final DiscoveryNodeFilters excludeFilters;
    private final DiscoveryNodeFilters initialRecoveryFilters;

    private final IndexVersion indexCreatedVersion;
    private final IndexVersion indexCompatibilityVersion;

    private final ActiveShardCount waitForActiveShards;
    private final ImmutableOpenMap<String, RolloverInfo> rolloverInfos;
    private final boolean isSystem;
    private final boolean isHidden;

    private final IndexLongFieldRange timestampRange;

    private final int priority;

    private final long creationDate;

    private final boolean ignoreDiskWatermarks;

    @Nullable // since we store null if DataTier.TIER_PREFERENCE_SETTING failed validation
    private final List<String> tierPreference;

    private final int shardsPerNodeLimit;

    @Nullable // if an index isn't managed by ilm, it won't have a policy
    private final String lifecyclePolicyName;

    private final LifecycleExecutionState lifecycleExecutionState;

    private final AutoExpandReplicas autoExpandReplicas;

    private final boolean isSearchableSnapshot;

    private final boolean isPartialSearchableSnapshot;

    @Nullable
    private final IndexMode indexMode;
    @Nullable
    private final Instant timeSeriesStart;
    @Nullable
    private final Instant timeSeriesEnd;
    @Nullable
    private final IndexMetadataStats stats;
    @Nullable
    private final Double writeLoadForecast;
    @Nullable
    private final Long shardSizeInBytesForecast;

    private IndexMetadata(
        final Index index,
        final long version,
        final long mappingVersion,
        final long settingsVersion,
        final long aliasesVersion,
        final long[] primaryTerms,
        final State state,
        final int numberOfShards,
        final int numberOfReplicas,
        final Settings settings,
        final MappingMetadata mapping,
        final ImmutableOpenMap<String, InferenceFieldMetadata> inferenceFields,
        final ImmutableOpenMap<String, AliasMetadata> aliases,
        final ImmutableOpenMap<String, DiffableStringMap> customData,
        final Map<Integer, Set<String>> inSyncAllocationIds,
        final DiscoveryNodeFilters requireFilters,
        final DiscoveryNodeFilters initialRecoveryFilters,
        final DiscoveryNodeFilters includeFilters,
        final DiscoveryNodeFilters excludeFilters,
        final IndexVersion indexCreatedVersion,
        final int routingNumShards,
        final int routingPartitionSize,
        final List<String> routingPaths,
        final ActiveShardCount waitForActiveShards,
        final ImmutableOpenMap<String, RolloverInfo> rolloverInfos,
        final boolean isSystem,
        final boolean isHidden,
        final IndexLongFieldRange timestampRange,
        final int priority,
        final long creationDate,
        final boolean ignoreDiskWatermarks,
        @Nullable final List<String> tierPreference,
        final int shardsPerNodeLimit,
        final String lifecyclePolicyName,
        final LifecycleExecutionState lifecycleExecutionState,
        final AutoExpandReplicas autoExpandReplicas,
        final boolean isSearchableSnapshot,
        final boolean isPartialSearchableSnapshot,
        @Nullable final IndexMode indexMode,
        @Nullable final Instant timeSeriesStart,
        @Nullable final Instant timeSeriesEnd,
        final IndexVersion indexCompatibilityVersion,
        @Nullable final IndexMetadataStats stats,
        @Nullable final Double writeLoadForecast,
        @Nullable Long shardSizeInBytesForecast
    ) {
        this.index = index;
        this.version = version;
        assert mappingVersion >= 0 : mappingVersion;
        this.mappingVersion = mappingVersion;
        assert settingsVersion >= 0 : settingsVersion;
        this.settingsVersion = settingsVersion;
        assert aliasesVersion >= 0 : aliasesVersion;
        this.aliasesVersion = aliasesVersion;
        this.primaryTerms = primaryTerms;
        assert primaryTerms.length == numberOfShards;
        this.state = state;
        this.numberOfShards = numberOfShards;
        this.numberOfReplicas = numberOfReplicas;
        this.totalNumberOfShards = numberOfShards * (numberOfReplicas + 1);
        this.settings = settings;
        this.mapping = mapping;
        this.inferenceFields = inferenceFields;
        this.customData = customData;
        this.aliases = aliases;
        this.inSyncAllocationIds = inSyncAllocationIds;
        this.requireFilters = requireFilters;
        this.includeFilters = includeFilters;
        this.excludeFilters = excludeFilters;
        this.initialRecoveryFilters = initialRecoveryFilters;
        this.indexCreatedVersion = indexCreatedVersion;
        this.routingNumShards = routingNumShards;
        this.routingFactor = routingNumShards / numberOfShards;
        this.routingPartitionSize = routingPartitionSize;
        this.routingPaths = routingPaths;
        this.waitForActiveShards = waitForActiveShards;
        this.rolloverInfos = rolloverInfos;
        this.isSystem = isSystem;
        assert isHidden == INDEX_HIDDEN_SETTING.get(settings);
        this.isHidden = isHidden;
        this.timestampRange = timestampRange;
        this.priority = priority;
        this.creationDate = creationDate;
        this.ignoreDiskWatermarks = ignoreDiskWatermarks;
        // always configure the correct (one and only) value for the partially mounted indices tier preference
        this.tierPreference = isPartialSearchableSnapshot ? PARTIALLY_MOUNTED_INDEX_TIER_PREFERENCE : tierPreference;
        this.shardsPerNodeLimit = shardsPerNodeLimit;
        this.lifecyclePolicyName = lifecyclePolicyName;
        this.lifecycleExecutionState = lifecycleExecutionState;
        this.autoExpandReplicas = autoExpandReplicas;
        this.isSearchableSnapshot = isSearchableSnapshot;
        this.isPartialSearchableSnapshot = isPartialSearchableSnapshot;
        this.indexCompatibilityVersion = indexCompatibilityVersion;
        assert indexCompatibilityVersion.equals(SETTING_INDEX_VERSION_COMPATIBILITY.get(settings));
        this.indexMode = indexMode;
        this.timeSeriesStart = timeSeriesStart;
        this.timeSeriesEnd = timeSeriesEnd;
        this.stats = stats;
        this.writeLoadForecast = writeLoadForecast;
        this.shardSizeInBytesForecast = shardSizeInBytesForecast;
        assert numberOfShards * routingFactor == routingNumShards : routingNumShards + " must be a multiple of " + numberOfShards;
    }

    IndexMetadata withMappingMetadata(MappingMetadata mapping) {
        if (mapping() == mapping) {
            return this;
        }
        return new IndexMetadata(
            this.index,
            this.version,
            this.mappingVersion,
            this.settingsVersion,
            this.aliasesVersion,
            this.primaryTerms,
            this.state,
            this.numberOfShards,
            this.numberOfReplicas,
            this.settings,
            mapping,
            this.inferenceFields,
            this.aliases,
            this.customData,
            this.inSyncAllocationIds,
            this.requireFilters,
            this.initialRecoveryFilters,
            this.includeFilters,
            this.excludeFilters,
            this.indexCreatedVersion,
            this.routingNumShards,
            this.routingPartitionSize,
            this.routingPaths,
            this.waitForActiveShards,
            this.rolloverInfos,
            this.isSystem,
            this.isHidden,
            this.timestampRange,
            this.priority,
            this.creationDate,
            this.ignoreDiskWatermarks,
            this.tierPreference,
            this.shardsPerNodeLimit,
            this.lifecyclePolicyName,
            this.lifecycleExecutionState,
            this.autoExpandReplicas,
            this.isSearchableSnapshot,
            this.isPartialSearchableSnapshot,
            this.indexMode,
            this.timeSeriesStart,
            this.timeSeriesEnd,
            this.indexCompatibilityVersion,
            this.stats,
            this.writeLoadForecast,
            this.shardSizeInBytesForecast
        );
    }

    /**
     * Copy constructor that sets the in-sync allocation ids for the specified shard.
     * @param shardId shard id to set in-sync allocation ids for
     * @param inSyncSet new in-sync allocation ids
     * @return updated instance
     */
    public IndexMetadata withInSyncAllocationIds(int shardId, Set<String> inSyncSet) {
        if (inSyncSet.equals(inSyncAllocationIds.get(shardId))) {
            return this;
        }
        return new IndexMetadata(
            this.index,
            this.version,
            this.mappingVersion,
            this.settingsVersion,
            this.aliasesVersion,
            this.primaryTerms,
            this.state,
            this.numberOfShards,
            this.numberOfReplicas,
            this.settings,
            this.mapping,
            this.inferenceFields,
            this.aliases,
            this.customData,
            Maps.copyMapWithAddedOrReplacedEntry(this.inSyncAllocationIds, shardId, Set.copyOf(inSyncSet)),
            this.requireFilters,
            this.initialRecoveryFilters,
            this.includeFilters,
            this.excludeFilters,
            this.indexCreatedVersion,
            this.routingNumShards,
            this.routingPartitionSize,
            this.routingPaths,
            this.waitForActiveShards,
            this.rolloverInfos,
            this.isSystem,
            this.isHidden,
            this.timestampRange,
            this.priority,
            this.creationDate,
            this.ignoreDiskWatermarks,
            this.tierPreference,
            this.shardsPerNodeLimit,
            this.lifecyclePolicyName,
            this.lifecycleExecutionState,
            this.autoExpandReplicas,
            this.isSearchableSnapshot,
            this.isPartialSearchableSnapshot,
            this.indexMode,
            this.timeSeriesStart,
            this.timeSeriesEnd,
            this.indexCompatibilityVersion,
            this.stats,
            this.writeLoadForecast,
            this.shardSizeInBytesForecast
        );
    }

    /**
     * Creates a copy of this instance that has the primary term for the given shard id incremented.
     * @param shardId shard id to increment primary term for
     * @return updated instance with incremented primary term
     */
    public IndexMetadata withIncrementedPrimaryTerm(int shardId) {
        final long[] incremented = this.primaryTerms.clone();
        incremented[shardId]++;
        return new IndexMetadata(
            this.index,
            this.version,
            this.mappingVersion,
            this.settingsVersion,
            this.aliasesVersion,
            incremented,
            this.state,
            this.numberOfShards,
            this.numberOfReplicas,
            this.settings,
            this.mapping,
            this.inferenceFields,
            this.aliases,
            this.customData,
            this.inSyncAllocationIds,
            this.requireFilters,
            this.initialRecoveryFilters,
            this.includeFilters,
            this.excludeFilters,
            this.indexCreatedVersion,
            this.routingNumShards,
            this.routingPartitionSize,
            this.routingPaths,
            this.waitForActiveShards,
            this.rolloverInfos,
            this.isSystem,
            this.isHidden,
            this.timestampRange,
            this.priority,
            this.creationDate,
            this.ignoreDiskWatermarks,
            this.tierPreference,
            this.shardsPerNodeLimit,
            this.lifecyclePolicyName,
            this.lifecycleExecutionState,
            this.autoExpandReplicas,
            this.isSearchableSnapshot,
            this.isPartialSearchableSnapshot,
            this.indexMode,
            this.timeSeriesStart,
            this.timeSeriesEnd,
            this.indexCompatibilityVersion,
            this.stats,
            this.writeLoadForecast,
            this.shardSizeInBytesForecast
        );
    }

    /**
     * @param timestampRange new timestamp range
     * @return copy of this instance with updated timestamp range
     */
    public IndexMetadata withTimestampRange(IndexLongFieldRange timestampRange) {
        if (timestampRange.equals(this.timestampRange)) {
            return this;
        }
        return new IndexMetadata(
            this.index,
            this.version,
            this.mappingVersion,
            this.settingsVersion,
            this.aliasesVersion,
            this.primaryTerms,
            this.state,
            this.numberOfShards,
            this.numberOfReplicas,
            this.settings,
            this.mapping,
            this.inferenceFields,
            this.aliases,
            this.customData,
            this.inSyncAllocationIds,
            this.requireFilters,
            this.initialRecoveryFilters,
            this.includeFilters,
            this.excludeFilters,
            this.indexCreatedVersion,
            this.routingNumShards,
            this.routingPartitionSize,
            this.routingPaths,
            this.waitForActiveShards,
            this.rolloverInfos,
            this.isSystem,
            this.isHidden,
            timestampRange,
            this.priority,
            this.creationDate,
            this.ignoreDiskWatermarks,
            this.tierPreference,
            this.shardsPerNodeLimit,
            this.lifecyclePolicyName,
            this.lifecycleExecutionState,
            this.autoExpandReplicas,
            this.isSearchableSnapshot,
            this.isPartialSearchableSnapshot,
            this.indexMode,
            this.timeSeriesStart,
            this.timeSeriesEnd,
            this.indexCompatibilityVersion,
            this.stats,
            this.writeLoadForecast,
            this.shardSizeInBytesForecast
        );
    }

    /**
     * @return a copy of this instance that has its version incremented by one
     */
    public IndexMetadata withIncrementedVersion() {
        return new IndexMetadata(
            this.index,
            this.version + 1,
            this.mappingVersion,
            this.settingsVersion,
            this.aliasesVersion,
            this.primaryTerms,
            this.state,
            this.numberOfShards,
            this.numberOfReplicas,
            this.settings,
            this.mapping,
            this.inferenceFields,
            this.aliases,
            this.customData,
            this.inSyncAllocationIds,
            this.requireFilters,
            this.initialRecoveryFilters,
            this.includeFilters,
            this.excludeFilters,
            this.indexCreatedVersion,
            this.routingNumShards,
            this.routingPartitionSize,
            this.routingPaths,
            this.waitForActiveShards,
            this.rolloverInfos,
            this.isSystem,
            this.isHidden,
            this.timestampRange,
            this.priority,
            this.creationDate,
            this.ignoreDiskWatermarks,
            this.tierPreference,
            this.shardsPerNodeLimit,
            this.lifecyclePolicyName,
            this.lifecycleExecutionState,
            this.autoExpandReplicas,
            this.isSearchableSnapshot,
            this.isPartialSearchableSnapshot,
            this.indexMode,
            this.timeSeriesStart,
            this.timeSeriesEnd,
            this.indexCompatibilityVersion,
            this.stats,
            this.writeLoadForecast,
            this.shardSizeInBytesForecast
        );
    }

    public Index getIndex() {
        return index;
    }

    public String getIndexUUID() {
        return index.getUUID();
    }

    public long getVersion() {
        return this.version;
    }

    public long getMappingVersion() {
        return mappingVersion;
    }

    public long getSettingsVersion() {
        return settingsVersion;
    }

    public long getAliasesVersion() {
        return aliasesVersion;
    }

    /**
     * The term of the current selected primary. This is a non-negative number incremented when
     * a primary shard is assigned after a full cluster restart or a replica shard is promoted to a primary.
     *
     * Note: since we increment the term every time a shard is assigned, the term for any operational shard (i.e., a shard
     * that can be indexed into) is larger than 0. See {@link IndexMetadataUpdater#applyChanges}.
     **/
    public long primaryTerm(int shardId) {
        return this.primaryTerms[shardId];
    }

    /**
     * Return the {@link IndexVersion} on which this index has been created. This
     * information is typically useful for backward compatibility.
     * To check index compatibility (e.g. N-1 checks), use {@link #getCompatibilityVersion()} instead.
     */
    public IndexVersion getCreationVersion() {
        return indexCreatedVersion;
    }

    /**
     * Return the {@link IndexVersion} that this index provides compatibility for.
     * This is typically compared to the {@link IndexVersions#MINIMUM_COMPATIBLE} to figure out whether the index can be handled
     * by the cluster.
     * By default, this is equal to the {@link #getCreationVersion()}, but can also be a newer version if the index has been imported as
     * a legacy index from an older snapshot, and its metadata has been converted to be handled by newer version nodes.
     */
    public IndexVersion getCompatibilityVersion() {
        return indexCompatibilityVersion;
    }

    public long getCreationDate() {
        return creationDate;
    }

    public State getState() {
        return this.state;
    }

    public int getNumberOfShards() {
        return numberOfShards;
    }

    public int getNumberOfReplicas() {
        return numberOfReplicas;
    }

    public int getRoutingPartitionSize() {
        return routingPartitionSize;
    }

    public boolean isRoutingPartitionedIndex() {
        return routingPartitionSize != 1;
    }

    public List<String> getRoutingPaths() {
        return routingPaths;
    }

    public int getTotalNumberOfShards() {
        return totalNumberOfShards;
    }

    /**
     * Returns the configured {@link #SETTING_WAIT_FOR_ACTIVE_SHARDS}, which defaults
     * to an active shard count of 1 if not specified.
     */
    public ActiveShardCount getWaitForActiveShards() {
        return waitForActiveShards;
    }

    public boolean ignoreDiskWatermarks() {
        return ignoreDiskWatermarks;
    }

    public Settings getSettings() {
        return settings;
    }

    public Map<String, AliasMetadata> getAliases() {
        return this.aliases;
    }

    public int getShardsPerNodeLimit() {
        return shardsPerNodeLimit;
    }

    public List<String> getTierPreference() {
        if (tierPreference == null) {
            final List<String> parsed = DataTier.parseTierList(DataTier.TIER_PREFERENCE_SETTING.get(settings));
            assert false : "the setting parsing should always throw if we didn't store a tier preference when building this instance";
            return parsed;
        }
        return tierPreference;
    }

    /**
     * Return the name of the Index Lifecycle Policy associated with this index, or null if it is not managed by ILM.
     */
    @Nullable
    public String getLifecyclePolicyName() {
        return lifecyclePolicyName;
    }

    public LifecycleExecutionState getLifecycleExecutionState() {
        return lifecycleExecutionState;
    }

    public AutoExpandReplicas getAutoExpandReplicas() {
        return autoExpandReplicas;
    }

    public boolean isSearchableSnapshot() {
        return isSearchableSnapshot;
    }

    public boolean isPartialSearchableSnapshot() {
        return isPartialSearchableSnapshot;
    }

    /**
     * @return the mode this index is in. This determines the behaviour and features it supports.
     *         If <code>null</code> is returned then this in index is in standard mode.
     */
    @Nullable
    public IndexMode getIndexMode() {
        return indexMode;
    }

    /**
     * If this index is in {@link IndexMode#TIME_SERIES} then this returns the lower boundary of the time series time range.
     * Together with {@link #getTimeSeriesEnd()} this defines the time series time range this index has and the range of
     * timestamps all documents in this index have.
     *
     * @return If this index is in {@link IndexMode#TIME_SERIES} then this returns the lower boundary of the time series time range.
     *         If this index isn't in {@link IndexMode#TIME_SERIES} then <code>null</code> is returned.
     */
    @Nullable
    public Instant getTimeSeriesStart() {
        return timeSeriesStart;
    }

    /**
     * If this index is in {@link IndexMode#TIME_SERIES} then this returns the upper boundary of the time series time range.
     * Together with {@link #getTimeSeriesStart()} this defines the time series time range this index has and the range of
     * timestamps all documents in this index have.
     *
     * @return If this index is in {@link IndexMode#TIME_SERIES} then this returns the upper boundary of the time series time range.
     *         If this index isn't in {@link IndexMode#TIME_SERIES} then <code>null</code> is returned.
     */
    @Nullable
    public Instant getTimeSeriesEnd() {
        return timeSeriesEnd;
    }

    /**
     * Return the concrete mapping for this index or {@code null} if this index has no mappings at all.
     */
    @Nullable
    public MappingMetadata mapping() {
        return mapping;
    }

    public Map<String, InferenceFieldMetadata> getInferenceFields() {
        return inferenceFields;
    }

    @Nullable
    public IndexMetadataStats getStats() {
        return stats;
    }

    public OptionalDouble getForecastedWriteLoad() {
        return writeLoadForecast == null ? OptionalDouble.empty() : OptionalDouble.of(writeLoadForecast);
    }

    public OptionalLong getForecastedShardSizeInBytes() {
        return shardSizeInBytesForecast == null ? OptionalLong.empty() : OptionalLong.of(shardSizeInBytesForecast);
    }

    public static final String INDEX_RESIZE_SOURCE_UUID_KEY = "index.resize.source.uuid";
    public static final String INDEX_RESIZE_SOURCE_NAME_KEY = "index.resize.source.name";
    public static final Setting<String> INDEX_RESIZE_SOURCE_UUID = Setting.simpleString(INDEX_RESIZE_SOURCE_UUID_KEY);
    public static final Setting<String> INDEX_RESIZE_SOURCE_NAME = Setting.simpleString(INDEX_RESIZE_SOURCE_NAME_KEY);

    /**
     * we use "i.r.a.initial_recovery" rather than "i.r.a.require|include" since we want the replica to allocate right away
     * once we are allocated.
     */
    public static final String INDEX_SHRINK_INITIAL_RECOVERY_KEY = INDEX_ROUTING_INITIAL_RECOVERY_GROUP_SETTING.getKey() + "_id";

    public Index getResizeSourceIndex() {
        return INDEX_RESIZE_SOURCE_UUID.exists(settings)
            ? new Index(INDEX_RESIZE_SOURCE_NAME.get(settings), INDEX_RESIZE_SOURCE_UUID.get(settings))
            : null;
    }

    public static final String INDEX_DOWNSAMPLE_SOURCE_UUID_KEY = "index.downsample.source.uuid";
    public static final String INDEX_DOWNSAMPLE_SOURCE_NAME_KEY = "index.downsample.source.name";
    public static final String INDEX_DOWNSAMPLE_ORIGIN_NAME_KEY = "index.downsample.origin.name";
    public static final String INDEX_DOWNSAMPLE_ORIGIN_UUID_KEY = "index.downsample.origin.uuid";

    public static final String INDEX_DOWNSAMPLE_STATUS_KEY = "index.downsample.status";
    public static final String INDEX_DOWNSAMPLE_INTERVAL_KEY = "index.downsample.interval";
    public static final Setting<String> INDEX_DOWNSAMPLE_SOURCE_UUID = Setting.simpleString(
        INDEX_DOWNSAMPLE_SOURCE_UUID_KEY,
        Property.IndexScope,
        Property.PrivateIndex
    );
    public static final Setting<String> INDEX_DOWNSAMPLE_SOURCE_NAME = Setting.simpleString(
        INDEX_DOWNSAMPLE_SOURCE_NAME_KEY,
        Property.IndexScope,
        Property.PrivateIndex
    );

    public static final Setting<String> INDEX_DOWNSAMPLE_ORIGIN_NAME = Setting.simpleString(
        INDEX_DOWNSAMPLE_ORIGIN_NAME_KEY,
        Property.IndexScope,
        Property.PrivateIndex
    );

    public static final Setting<String> INDEX_DOWNSAMPLE_ORIGIN_UUID = Setting.simpleString(
        INDEX_DOWNSAMPLE_ORIGIN_UUID_KEY,
        Property.IndexScope,
        Property.PrivateIndex
    );

    public enum DownsampleTaskStatus {
        UNKNOWN,
        STARTED,
        SUCCESS;

        @Override
        public String toString() {
            return name().toLowerCase(Locale.ROOT);
        }
    }

    public static final Setting<DownsampleTaskStatus> INDEX_DOWNSAMPLE_STATUS = Setting.enumSetting(
        DownsampleTaskStatus.class,
        INDEX_DOWNSAMPLE_STATUS_KEY,
        DownsampleTaskStatus.UNKNOWN,
        Property.IndexScope,
        Property.InternalIndex
    );

    public static final Setting<String> INDEX_DOWNSAMPLE_INTERVAL = Setting.simpleString(
        INDEX_DOWNSAMPLE_INTERVAL_KEY,
        "",
        Property.IndexScope,
        Property.InternalIndex
    );

    // LIFECYCLE_NAME is here an as optimization, see LifecycleSettings.LIFECYCLE_NAME and
    // LifecycleSettings.LIFECYCLE_NAME_SETTING for the 'real' version
    public static final String LIFECYCLE_NAME = "index.lifecycle.name";

    Map<String, DiffableStringMap> getCustomData() {
        return this.customData;
    }

    public Map<String, String> getCustomData(final String key) {
        return this.customData.get(key);
    }

    public Map<Integer, Set<String>> getInSyncAllocationIds() {
        return inSyncAllocationIds;
    }

    public Map<String, RolloverInfo> getRolloverInfos() {
        return rolloverInfos;
    }

    public Set<String> inSyncAllocationIds(int shardId) {
        assert shardId >= 0 && shardId < numberOfShards;
        return inSyncAllocationIds.get(shardId);
    }

    @Nullable
    public DiscoveryNodeFilters requireFilters() {
        return requireFilters;
    }

    @Nullable
    public DiscoveryNodeFilters getInitialRecoveryFilters() {
        return initialRecoveryFilters;
    }

    @Nullable
    public DiscoveryNodeFilters includeFilters() {
        return includeFilters;
    }

    @Nullable
    public DiscoveryNodeFilters excludeFilters() {
        return excludeFilters;
    }

    public IndexLongFieldRange getTimestampRange() {
        return timestampRange;
    }

    /**
     * @return whether this index has a time series timestamp range
     */
    public boolean hasTimeSeriesTimestampRange() {
        return indexMode != null && indexMode.getTimestampBound(this) != null;
    }

    /**
     * @param dateFieldType the date field type of '@timestamp' field which is
     *                      used to convert the start and end times recorded in index metadata
     *                      to the right format that is being used by '@timestamp' field.
     *                      For example, the '@timestamp' can be configured with nanosecond precision.
     * @return the time range this index represents if this index is in time series mode.
     *         Otherwise <code>null</code> is returned.
     */
    @Nullable
    public IndexLongFieldRange getTimeSeriesTimestampRange(DateFieldMapper.DateFieldType dateFieldType) {
        var bounds = indexMode != null ? indexMode.getTimestampBound(this) : null;
        if (bounds != null) {
            long start = dateFieldType.resolution().convert(Instant.ofEpochMilli(bounds.startTime()));
            long end = dateFieldType.resolution().convert(Instant.ofEpochMilli(bounds.endTime()));
            return IndexLongFieldRange.NO_SHARDS.extendWithShardRange(0, 1, ShardLongFieldRange.of(start, end));
        } else {
            return null;
        }
    }

    @Override
    public boolean equals(Object o) {
        if (this == o) {
            return true;
        }
        if (o == null || getClass() != o.getClass()) {
            return false;
        }

        IndexMetadata that = (IndexMetadata) o;

        if (version != that.version) {
            return false;
        }

        if (aliases.equals(that.aliases) == false) {
            return false;
        }
        if (index.equals(that.index) == false) {
            return false;
        }
        if (Objects.equals(mapping, that.mapping) == false) {
            return false;
        }
        if (settings.equals(that.settings) == false) {
            return false;
        }
        if (state != that.state) {
            return false;
        }
        if (customData.equals(that.customData) == false) {
            return false;
        }
        if (routingNumShards != that.routingNumShards) {
            return false;
        }
        if (routingFactor != that.routingFactor) {
            return false;
        }
        if (Arrays.equals(primaryTerms, that.primaryTerms) == false) {
            return false;
        }
        if (inSyncAllocationIds.equals(that.inSyncAllocationIds) == false) {
            return false;
        }
        if (rolloverInfos.equals(that.rolloverInfos) == false) {
            return false;
        }
        if (inferenceFields.equals(that.inferenceFields) == false) {
            return false;
        }
        if (isSystem != that.isSystem) {
            return false;
        }
        return true;
    }

    @Override
    public int hashCode() {
        int result = index.hashCode();
        result = 31 * result + Long.hashCode(version);
        result = 31 * result + state.hashCode();
        result = 31 * result + aliases.hashCode();
        result = 31 * result + settings.hashCode();
        result = 31 * result + Objects.hash(mapping);
        result = 31 * result + customData.hashCode();
        result = 31 * result + Long.hashCode(routingFactor);
        result = 31 * result + Long.hashCode(routingNumShards);
        result = 31 * result + Arrays.hashCode(primaryTerms);
        result = 31 * result + inSyncAllocationIds.hashCode();
        result = 31 * result + rolloverInfos.hashCode();
        result = 31 * result + inferenceFields.hashCode();
        result = 31 * result + Boolean.hashCode(isSystem);
        return result;
    }

    @Override
    public Diff<IndexMetadata> diff(IndexMetadata previousState) {
        return new IndexMetadataDiff(previousState, this);
    }

    public static Diff<IndexMetadata> readDiffFrom(StreamInput in) throws IOException {
        return new IndexMetadataDiff(in);
    }

    public static IndexMetadata fromXContent(XContentParser parser) throws IOException {
        return Builder.fromXContent(parser);
    }

    public static IndexMetadata fromXContent(XContentParser parser, Map<String, MappingMetadata> mappingsByHash) throws IOException {
        return Builder.fromXContent(parser, mappingsByHash);
    }

    @Override
    public XContentBuilder toXContent(XContentBuilder builder, Params params) throws IOException {
        Builder.toXContent(this, builder, params);
        return builder;
    }

    private static final TransportVersion SETTING_DIFF_VERSION = TransportVersions.V_8_5_0;

    private static class IndexMetadataDiff implements Diff<IndexMetadata> {

        private final String index;
        private final int routingNumShards;
        private final long version;
        private final long mappingVersion;
        private final long settingsVersion;
        private final long aliasesVersion;
        private final long[] primaryTerms;
        private final State state;

        // used for BwC when this instance was written by an older version node that does not diff settings yet
        @Nullable
        private final Settings settings;
        @Nullable
        private final Diff<Settings> settingsDiff;
        private final Diff<ImmutableOpenMap<String, MappingMetadata>> mappings;
        private final Diff<ImmutableOpenMap<String, InferenceFieldMetadata>> inferenceFields;
        private final Diff<ImmutableOpenMap<String, AliasMetadata>> aliases;
        private final Diff<ImmutableOpenMap<String, DiffableStringMap>> customData;
        private final Diff<Map<Integer, Set<String>>> inSyncAllocationIds;
        private final Diff<ImmutableOpenMap<String, RolloverInfo>> rolloverInfos;
        private final boolean isSystem;
        private final IndexLongFieldRange timestampRange;
        private final IndexMetadataStats stats;
        private final Double indexWriteLoadForecast;
        private final Long shardSizeInBytesForecast;

        IndexMetadataDiff(IndexMetadata before, IndexMetadata after) {
            index = after.index.getName();
            version = after.version;
            mappingVersion = after.mappingVersion;
            settingsVersion = after.settingsVersion;
            aliasesVersion = after.aliasesVersion;
            routingNumShards = after.routingNumShards;
            state = after.state;
            settings = after.settings;
            settingsDiff = after.settings.diff(before.settings);
            primaryTerms = after.primaryTerms;
            // TODO: find a nicer way to do BwC here and just work with Diff<MappingMetadata> here and in networking
            mappings = DiffableUtils.diff(
                before.mapping == null
                    ? ImmutableOpenMap.of()
                    : ImmutableOpenMap.<String, MappingMetadata>builder(1).fPut(MapperService.SINGLE_MAPPING_NAME, before.mapping).build(),
                after.mapping == null
                    ? ImmutableOpenMap.of()
                    : ImmutableOpenMap.<String, MappingMetadata>builder(1).fPut(MapperService.SINGLE_MAPPING_NAME, after.mapping).build(),
                DiffableUtils.getStringKeySerializer()
            );
            inferenceFields = DiffableUtils.diff(before.inferenceFields, after.inferenceFields, DiffableUtils.getStringKeySerializer());
            aliases = DiffableUtils.diff(before.aliases, after.aliases, DiffableUtils.getStringKeySerializer());
            customData = DiffableUtils.diff(before.customData, after.customData, DiffableUtils.getStringKeySerializer());
            inSyncAllocationIds = DiffableUtils.diff(
                before.inSyncAllocationIds,
                after.inSyncAllocationIds,
                DiffableUtils.getVIntKeySerializer(),
                DiffableUtils.StringSetValueSerializer.getInstance()
            );
            rolloverInfos = DiffableUtils.diff(before.rolloverInfos, after.rolloverInfos, DiffableUtils.getStringKeySerializer());
            isSystem = after.isSystem;
            timestampRange = after.timestampRange;
            stats = after.stats;
            indexWriteLoadForecast = after.writeLoadForecast;
            shardSizeInBytesForecast = after.shardSizeInBytesForecast;
        }

        private static final DiffableUtils.DiffableValueReader<String, AliasMetadata> ALIAS_METADATA_DIFF_VALUE_READER =
            new DiffableUtils.DiffableValueReader<>(AliasMetadata::new, AliasMetadata::readDiffFrom);
        private static final DiffableUtils.DiffableValueReader<String, MappingMetadata> MAPPING_DIFF_VALUE_READER =
            new DiffableUtils.DiffableValueReader<>(MappingMetadata::new, MappingMetadata::readDiffFrom);
        private static final DiffableUtils.DiffableValueReader<String, DiffableStringMap> CUSTOM_DIFF_VALUE_READER =
            new DiffableUtils.DiffableValueReader<>(DiffableStringMap::readFrom, DiffableStringMap::readDiffFrom);
        private static final DiffableUtils.DiffableValueReader<String, RolloverInfo> ROLLOVER_INFO_DIFF_VALUE_READER =
            new DiffableUtils.DiffableValueReader<>(RolloverInfo::new, RolloverInfo::readDiffFrom);
        private static final DiffableUtils.DiffableValueReader<String, InferenceFieldMetadata> INFERENCE_FIELDS_METADATA_DIFF_VALUE_READER =
            new DiffableUtils.DiffableValueReader<>(InferenceFieldMetadata::new, InferenceFieldMetadata::readDiffFrom);

        IndexMetadataDiff(StreamInput in) throws IOException {
            index = in.readString();
            routingNumShards = in.readInt();
            version = in.readLong();
            mappingVersion = in.readVLong();
            settingsVersion = in.readVLong();
            if (in.getTransportVersion().onOrAfter(TransportVersions.V_7_2_0)) {
                aliasesVersion = in.readVLong();
            } else {
                aliasesVersion = 1;
            }
            state = State.fromId(in.readByte());
            if (in.getTransportVersion().onOrAfter(SETTING_DIFF_VERSION)) {
                settings = null;
                settingsDiff = Settings.readSettingsDiffFromStream(in);
            } else {
                settings = Settings.readSettingsFromStream(in);
                settingsDiff = null;
            }
            primaryTerms = in.readVLongArray();
            mappings = DiffableUtils.readImmutableOpenMapDiff(in, DiffableUtils.getStringKeySerializer(), MAPPING_DIFF_VALUE_READER);
<<<<<<< HEAD
            if (in.getTransportVersion().onOrAfter(TransportVersions.SEMANTIC_TEXT_FIELD_ADDED)) {
=======
            if (in.getTransportVersion().onOrAfter(TransportVersions.INFERENCE_FIELDS_METADATA)) {
>>>>>>> 92f7e078
                inferenceFields = DiffableUtils.readImmutableOpenMapDiff(
                    in,
                    DiffableUtils.getStringKeySerializer(),
                    INFERENCE_FIELDS_METADATA_DIFF_VALUE_READER
                );
            } else {
                inferenceFields = DiffableUtils.emptyDiff();
            }
            aliases = DiffableUtils.readImmutableOpenMapDiff(in, DiffableUtils.getStringKeySerializer(), ALIAS_METADATA_DIFF_VALUE_READER);
            customData = DiffableUtils.readImmutableOpenMapDiff(in, DiffableUtils.getStringKeySerializer(), CUSTOM_DIFF_VALUE_READER);
            inSyncAllocationIds = DiffableUtils.readJdkMapDiff(
                in,
                DiffableUtils.getVIntKeySerializer(),
                DiffableUtils.StringSetValueSerializer.getInstance()
            );
            rolloverInfos = DiffableUtils.readImmutableOpenMapDiff(
                in,
                DiffableUtils.getStringKeySerializer(),
                ROLLOVER_INFO_DIFF_VALUE_READER
            );
            if (in.getTransportVersion().onOrAfter(SYSTEM_INDEX_FLAG_ADDED)) {
                isSystem = in.readBoolean();
            } else {
                isSystem = false;
            }
            timestampRange = IndexLongFieldRange.readFrom(in);
            if (in.getTransportVersion().onOrAfter(STATS_AND_FORECAST_ADDED)) {
                stats = in.readOptionalWriteable(IndexMetadataStats::new);
                indexWriteLoadForecast = in.readOptionalDouble();
                shardSizeInBytesForecast = in.readOptionalLong();
            } else {
                stats = null;
                indexWriteLoadForecast = null;
                shardSizeInBytesForecast = null;
            }
        }

        @Override
        public void writeTo(StreamOutput out) throws IOException {
            out.writeString(index);
            out.writeInt(routingNumShards);
            out.writeLong(version);
            out.writeVLong(mappingVersion);
            out.writeVLong(settingsVersion);
            if (out.getTransportVersion().onOrAfter(TransportVersions.V_7_2_0)) {
                out.writeVLong(aliasesVersion);
            }
            out.writeByte(state.id);
            assert settings != null
                : "settings should always be non-null since this instance is not expected to have been read from another node";
            if (out.getTransportVersion().onOrAfter(SETTING_DIFF_VERSION)) {
                settingsDiff.writeTo(out);
            } else {
                settings.writeTo(out);
            }
            out.writeVLongArray(primaryTerms);
            mappings.writeTo(out);
<<<<<<< HEAD
            if (out.getTransportVersion().onOrAfter(TransportVersions.SEMANTIC_TEXT_FIELD_ADDED)) {
=======
            if (out.getTransportVersion().onOrAfter(TransportVersions.INFERENCE_FIELDS_METADATA)) {
>>>>>>> 92f7e078
                inferenceFields.writeTo(out);
            }
            aliases.writeTo(out);
            customData.writeTo(out);
            inSyncAllocationIds.writeTo(out);
            rolloverInfos.writeTo(out);
            if (out.getTransportVersion().onOrAfter(SYSTEM_INDEX_FLAG_ADDED)) {
                out.writeBoolean(isSystem);
            }
            timestampRange.writeTo(out);
            if (out.getTransportVersion().onOrAfter(STATS_AND_FORECAST_ADDED)) {
                out.writeOptionalWriteable(stats);
                out.writeOptionalDouble(indexWriteLoadForecast);
                out.writeOptionalLong(shardSizeInBytesForecast);
            }
        }

        @Override
        public IndexMetadata apply(IndexMetadata part) {
            Builder builder = builder(index);
            builder.version(version);
            builder.mappingVersion(mappingVersion);
            builder.settingsVersion(settingsVersion);
            builder.aliasesVersion(aliasesVersion);
            builder.setRoutingNumShards(routingNumShards);
            builder.state(state);
            if (settingsDiff == null) {
                builder.settings(settings);
            } else {
                builder.settings(settingsDiff.apply(part.settings));
            }
            builder.primaryTerms(primaryTerms);
            builder.mapping = mappings.apply(
                ImmutableOpenMap.<String, MappingMetadata>builder(1).fPut(MapperService.SINGLE_MAPPING_NAME, part.mapping).build()
            ).get(MapperService.SINGLE_MAPPING_NAME);
            builder.inferenceFields.putAllFromMap(inferenceFields.apply(part.inferenceFields));
            builder.aliases.putAllFromMap(aliases.apply(part.aliases));
            builder.customMetadata.putAllFromMap(customData.apply(part.customData));
            builder.inSyncAllocationIds.putAll(inSyncAllocationIds.apply(part.inSyncAllocationIds));
            builder.rolloverInfos.putAllFromMap(rolloverInfos.apply(part.rolloverInfos));
            builder.system(isSystem);
            builder.timestampRange(timestampRange);
            builder.stats(stats);
            builder.indexWriteLoadForecast(indexWriteLoadForecast);
            builder.shardSizeInBytesForecast(shardSizeInBytesForecast);
            return builder.build(true);
        }
    }

    public static IndexMetadata readFrom(StreamInput in) throws IOException {
        return readFrom(in, null);
    }

    /**
     * @param mappingLookup optional lookup function that translates mapping metadata hashes into concrete instances. If specified we
     *                      assume that the stream contains only mapping metadata hashes but not fully serialized instances of mapping
     *                      metadata.
     */
    public static IndexMetadata readFrom(StreamInput in, @Nullable Function<String, MappingMetadata> mappingLookup) throws IOException {
        Builder builder = new Builder(in.readString());
        builder.version(in.readLong());
        builder.mappingVersion(in.readVLong());
        builder.settingsVersion(in.readVLong());
        if (in.getTransportVersion().onOrAfter(TransportVersions.V_7_2_0)) {
            builder.aliasesVersion(in.readVLong());
        }
        builder.setRoutingNumShards(in.readInt());
        builder.state(State.fromId(in.readByte()));
        builder.settings(readSettingsFromStream(in));
        builder.primaryTerms(in.readVLongArray());
        int mappingsSize = in.readVInt();
        if (mappingsSize == 1) {
            if (mappingLookup != null && in.getTransportVersion().onOrAfter(Metadata.MAPPINGS_AS_HASH_VERSION)) {
                final String mappingHash = in.readString();
                final MappingMetadata metadata = mappingLookup.apply(mappingHash);
                assert metadata != null : "failed to find mapping [" + mappingHash + "] for [" + builder.index + "]";
                builder.putMapping(metadata);
            } else {
                builder.putMapping(new MappingMetadata(in));
            }
        }
<<<<<<< HEAD
        if (in.getTransportVersion().onOrAfter(TransportVersions.SEMANTIC_TEXT_FIELD_ADDED)) {
=======
        if (in.getTransportVersion().onOrAfter(TransportVersions.INFERENCE_FIELDS_METADATA)) {
>>>>>>> 92f7e078
            var fields = in.readCollectionAsImmutableList(InferenceFieldMetadata::new);
            fields.stream().forEach(f -> builder.putInferenceField(f));
        }
        int aliasesSize = in.readVInt();
        for (int i = 0; i < aliasesSize; i++) {
            AliasMetadata aliasMd = new AliasMetadata(in);
            builder.putAlias(aliasMd);
        }
        int customSize = in.readVInt();
        for (int i = 0; i < customSize; i++) {
            String key = in.readString();
            DiffableStringMap custom = DiffableStringMap.readFrom(in);
            builder.putCustom(key, custom);
        }
        int inSyncAllocationIdsSize = in.readVInt();
        for (int i = 0; i < inSyncAllocationIdsSize; i++) {
            int key = in.readVInt();
            Set<String> allocationIds = DiffableUtils.StringSetValueSerializer.getInstance().read(in, key);
            builder.putInSyncAllocationIds(key, allocationIds);
        }
        int rolloverAliasesSize = in.readVInt();
        for (int i = 0; i < rolloverAliasesSize; i++) {
            builder.putRolloverInfo(new RolloverInfo(in));
        }
        if (in.getTransportVersion().onOrAfter(SYSTEM_INDEX_FLAG_ADDED)) {
            builder.system(in.readBoolean());
        }
        builder.timestampRange(IndexLongFieldRange.readFrom(in));

        if (in.getTransportVersion().onOrAfter(STATS_AND_FORECAST_ADDED)) {
            builder.stats(in.readOptionalWriteable(IndexMetadataStats::new));
            builder.indexWriteLoadForecast(in.readOptionalDouble());
            builder.shardSizeInBytesForecast(in.readOptionalLong());
        }
        return builder.build(true);
    }

    /**
     * @param mappingsAsHash whether to serialize {@link MappingMetadata} in full or just its hash {@link MappingMetadata#getSha256()}
     */
    public void writeTo(StreamOutput out, boolean mappingsAsHash) throws IOException {
        out.writeString(index.getName()); // uuid will come as part of settings
        out.writeLong(version);
        out.writeVLong(mappingVersion);
        out.writeVLong(settingsVersion);
        if (out.getTransportVersion().onOrAfter(TransportVersions.V_7_2_0)) {
            out.writeVLong(aliasesVersion);
        }
        out.writeInt(routingNumShards);
        out.writeByte(state.id());
        settings.writeTo(out);
        out.writeVLongArray(primaryTerms);
        // TODO: adjust serialization format to using an optional writable
        if (mapping == null) {
            out.writeVInt(0);
        } else {
            out.writeVInt(1);
            if (mappingsAsHash && out.getTransportVersion().onOrAfter(Metadata.MAPPINGS_AS_HASH_VERSION)) {
                out.writeString(mapping.getSha256());
            } else {
                mapping.writeTo(out);
            }
        }
<<<<<<< HEAD
        if (out.getTransportVersion().onOrAfter(TransportVersions.SEMANTIC_TEXT_FIELD_ADDED)) {
=======
        if (out.getTransportVersion().onOrAfter(TransportVersions.INFERENCE_FIELDS_METADATA)) {
>>>>>>> 92f7e078
            out.writeCollection(inferenceFields.values());
        }
        out.writeCollection(aliases.values());
        out.writeMap(customData, StreamOutput::writeWriteable);
        out.writeMap(
            inSyncAllocationIds,
            StreamOutput::writeVInt,
            (o, v) -> DiffableUtils.StringSetValueSerializer.getInstance().write(v, o)
        );
        out.writeCollection(rolloverInfos.values());
        if (out.getTransportVersion().onOrAfter(SYSTEM_INDEX_FLAG_ADDED)) {
            out.writeBoolean(isSystem);
        }
        timestampRange.writeTo(out);
        if (out.getTransportVersion().onOrAfter(STATS_AND_FORECAST_ADDED)) {
            out.writeOptionalWriteable(stats);
            out.writeOptionalDouble(writeLoadForecast);
            out.writeOptionalLong(shardSizeInBytesForecast);
        }
    }

    @Override
    public void writeTo(StreamOutput out) throws IOException {
        writeTo(out, false);
    }

    public boolean isSystem() {
        return isSystem;
    }

    public boolean isHidden() {
        return isHidden;
    }

    public int priority() {
        return priority;
    }

    public static Builder builder(String index) {
        return new Builder(index);
    }

    public static Builder builder(IndexMetadata indexMetadata) {
        return new Builder(indexMetadata);
    }

    public static class Builder {

        private String index;
        private State state = State.OPEN;
        private long version = 1;
        private long mappingVersion = 1;
        private long settingsVersion = 1;
        private long aliasesVersion = 1;
        private long[] primaryTerms = null;
        private Settings settings = Settings.EMPTY;
        private MappingMetadata mapping;
        private final ImmutableOpenMap.Builder<String, InferenceFieldMetadata> inferenceFields;
        private final ImmutableOpenMap.Builder<String, AliasMetadata> aliases;
        private final ImmutableOpenMap.Builder<String, DiffableStringMap> customMetadata;
        private final Map<Integer, Set<String>> inSyncAllocationIds;
        private final ImmutableOpenMap.Builder<String, RolloverInfo> rolloverInfos;
        private Integer routingNumShards;
        private boolean isSystem;
        private IndexLongFieldRange timestampRange = IndexLongFieldRange.NO_SHARDS;
        private LifecycleExecutionState lifecycleExecutionState = LifecycleExecutionState.EMPTY_STATE;
        private IndexMetadataStats stats = null;
        private Double indexWriteLoadForecast = null;
        private Long shardSizeInBytesForecast = null;

        public Builder(String index) {
            this.index = index;
            this.inferenceFields = ImmutableOpenMap.builder();
            this.aliases = ImmutableOpenMap.builder();
            this.customMetadata = ImmutableOpenMap.builder();
            this.inSyncAllocationIds = new HashMap<>();
            this.rolloverInfos = ImmutableOpenMap.builder();
            this.isSystem = false;
        }

        public Builder(IndexMetadata indexMetadata) {
            this.index = indexMetadata.getIndex().getName();
            this.state = indexMetadata.state;
            this.version = indexMetadata.version;
            this.mappingVersion = indexMetadata.mappingVersion;
            this.settingsVersion = indexMetadata.settingsVersion;
            this.aliasesVersion = indexMetadata.aliasesVersion;
            this.settings = indexMetadata.getSettings();
            this.primaryTerms = indexMetadata.primaryTerms.clone();
            this.mapping = indexMetadata.mapping;
            this.inferenceFields = ImmutableOpenMap.builder(indexMetadata.inferenceFields);
            this.aliases = ImmutableOpenMap.builder(indexMetadata.aliases);
            this.customMetadata = ImmutableOpenMap.builder(indexMetadata.customData);
            this.routingNumShards = indexMetadata.routingNumShards;
            this.inSyncAllocationIds = new HashMap<>(indexMetadata.inSyncAllocationIds);
            this.rolloverInfos = ImmutableOpenMap.builder(indexMetadata.rolloverInfos);
            this.isSystem = indexMetadata.isSystem;
            this.timestampRange = indexMetadata.timestampRange;
            this.lifecycleExecutionState = indexMetadata.lifecycleExecutionState;
            this.stats = indexMetadata.stats;
            this.indexWriteLoadForecast = indexMetadata.writeLoadForecast;
            this.shardSizeInBytesForecast = indexMetadata.shardSizeInBytesForecast;
        }

        public Builder index(String index) {
            this.index = index;
            return this;
        }

        public Builder numberOfShards(int numberOfShards) {
            settings = Settings.builder().put(settings).put(SETTING_NUMBER_OF_SHARDS, numberOfShards).build();
            return this;
        }

        /**
         * Sets the number of shards that should be used for routing. This should only be used if the number of shards in
         * an index has changed ie if the index is shrunk.
         */
        public Builder setRoutingNumShards(int routingNumShards) {
            this.routingNumShards = routingNumShards;
            return this;
        }

        /**
         * Returns number of shards that should be used for routing. By default this method will return the number of shards
         * for this index.
         *
         * @see #setRoutingNumShards(int)
         * @see #numberOfShards()
         */
        public int getRoutingNumShards() {
            return routingNumShards == null ? numberOfShards() : routingNumShards;
        }

        /**
         * Returns the number of shards.
         *
         * @return the provided value or -1 if it has not been set.
         */
        public int numberOfShards() {
            return settings.getAsInt(SETTING_NUMBER_OF_SHARDS, -1);
        }

        public Builder numberOfReplicas(int numberOfReplicas) {
            settings = Settings.builder().put(settings).put(SETTING_NUMBER_OF_REPLICAS, numberOfReplicas).build();
            return this;
        }

        public Builder routingPartitionSize(int routingPartitionSize) {
            settings = Settings.builder().put(settings).put(SETTING_ROUTING_PARTITION_SIZE, routingPartitionSize).build();
            return this;
        }

        public Builder creationDate(long creationDate) {
            settings = Settings.builder().put(settings).put(SETTING_CREATION_DATE, creationDate).build();
            return this;
        }

        public Builder settings(Settings.Builder settings) {
            return settings(settings.build());
        }

        public Builder settings(Settings settings) {
            this.settings = settings;
            return this;
        }

        public MappingMetadata mapping() {
            return mapping;
        }

        public Builder putMapping(String source) {
            putMapping(
                new MappingMetadata(
                    MapperService.SINGLE_MAPPING_NAME,
                    XContentHelper.convertToMap(XContentFactory.xContent(source), source, true)
                )
            );
            return this;
        }

        public Builder putMapping(MappingMetadata mappingMd) {
            mapping = mappingMd;
            return this;
        }

        public Builder state(State state) {
            this.state = state;
            return this;
        }

        public Builder putAlias(AliasMetadata aliasMetadata) {
            aliases.put(aliasMetadata.alias(), aliasMetadata);
            return this;
        }

        public Builder putAlias(AliasMetadata.Builder aliasMetadata) {
            aliases.put(aliasMetadata.alias(), aliasMetadata.build());
            return this;
        }

        public Builder removeAlias(String alias) {
            aliases.remove(alias);
            return this;
        }

        public Builder removeAllAliases() {
            aliases.clear();
            return this;
        }

        public Builder putCustom(String type, Map<String, String> customIndexMetadata) {
            this.customMetadata.put(type, new DiffableStringMap(customIndexMetadata));
            return this;
        }

        public Map<String, String> removeCustom(String type) {
            return this.customMetadata.remove(type);
        }

        public Set<String> getInSyncAllocationIds(int shardId) {
            return inSyncAllocationIds.get(shardId);
        }

        public Builder putInSyncAllocationIds(int shardId, Set<String> allocationIds) {
            inSyncAllocationIds.put(shardId, Set.copyOf(allocationIds));
            return this;
        }

        public Builder putRolloverInfo(RolloverInfo rolloverInfo) {
            rolloverInfos.put(rolloverInfo.getAlias(), rolloverInfo);
            return this;
        }

        public long version() {
            return this.version;
        }

        public Builder version(long version) {
            this.version = version;
            return this;
        }

        public long mappingVersion() {
            return mappingVersion;
        }

        public Builder mappingVersion(final long mappingVersion) {
            this.mappingVersion = mappingVersion;
            return this;
        }

        public long settingsVersion() {
            return settingsVersion;
        }

        public Builder settingsVersion(final long settingsVersion) {
            this.settingsVersion = settingsVersion;
            return this;
        }

        public Builder aliasesVersion(final long aliasesVersion) {
            this.aliasesVersion = aliasesVersion;
            return this;
        }

        /**
         * returns the primary term for the given shard.
         * See {@link IndexMetadata#primaryTerm(int)} for more information.
         */
        public long primaryTerm(int shardId) {
            if (primaryTerms == null) {
                initializePrimaryTerms();
            }
            return this.primaryTerms[shardId];
        }

        /**
         * sets the primary term for the given shard.
         * See {@link IndexMetadata#primaryTerm(int)} for more information.
         */
        public Builder primaryTerm(int shardId, long primaryTerm) {
            if (primaryTerms == null) {
                initializePrimaryTerms();
            }
            this.primaryTerms[shardId] = primaryTerm;
            return this;
        }

        private void primaryTerms(long[] primaryTerms) {
            this.primaryTerms = primaryTerms.clone();
        }

        private void initializePrimaryTerms() {
            assert primaryTerms == null;
            if (numberOfShards() < 0) {
                throw new IllegalStateException("you must set the number of shards before setting/reading primary terms");
            }
            primaryTerms = new long[numberOfShards()];
            Arrays.fill(primaryTerms, SequenceNumbers.UNASSIGNED_PRIMARY_TERM);
        }

        public Builder system(boolean system) {
            this.isSystem = system;
            return this;
        }

        public boolean isSystem() {
            return isSystem;
        }

        public Builder timestampRange(IndexLongFieldRange timestampRange) {
            this.timestampRange = timestampRange;
            return this;
        }

        public Builder stats(IndexMetadataStats stats) {
            this.stats = stats;
            return this;
        }

        public Builder indexWriteLoadForecast(Double indexWriteLoadForecast) {
            this.indexWriteLoadForecast = indexWriteLoadForecast;
            return this;
        }

        public Builder shardSizeInBytesForecast(Long shardSizeInBytesForecast) {
            this.shardSizeInBytesForecast = shardSizeInBytesForecast;
            return this;
        }

        public Builder putInferenceField(InferenceFieldMetadata value) {
            this.inferenceFields.put(value.getName(), value);
            return this;
        }

        public Builder putInferenceFields(Map<String, InferenceFieldMetadata> values) {
            this.inferenceFields.putAllFromMap(values);
            return this;
        }

        public IndexMetadata build() {
            return build(false);
        }

        // package private for testing
        IndexMetadata build(boolean repair) {
            /*
             * We expect that the metadata has been properly built to set the number of shards and the number of replicas, and do not rely
             * on the default values here. Those must have been set upstream.
             */
            if (INDEX_NUMBER_OF_SHARDS_SETTING.exists(settings) == false) {
                throw new IllegalArgumentException("must specify number of shards for index [" + index + "]");
            }
            final int numberOfShards = INDEX_NUMBER_OF_SHARDS_SETTING.get(settings);

            if (INDEX_NUMBER_OF_REPLICAS_SETTING.exists(settings) == false) {
                throw new IllegalArgumentException("must specify number of replicas for index [" + index + "]");
            }
            final int numberOfReplicas = INDEX_NUMBER_OF_REPLICAS_SETTING.get(settings);

            int routingPartitionSize = INDEX_ROUTING_PARTITION_SIZE_SETTING.get(settings);
            if (routingPartitionSize != 1 && routingPartitionSize >= getRoutingNumShards()) {
                throw new IllegalArgumentException(
                    "routing partition size ["
                        + routingPartitionSize
                        + "] should be a positive number"
                        + " less than the number of shards ["
                        + getRoutingNumShards()
                        + "] for ["
                        + index
                        + "]"
                );
            }

            // fill missing slots in inSyncAllocationIds with empty set if needed and make all entries immutable
            @SuppressWarnings({ "unchecked", "rawtypes" })
            Map.Entry<Integer, Set<String>> denseInSyncAllocationIds[] = new Map.Entry[numberOfShards];
            for (int i = 0; i < numberOfShards; i++) {
                Set<String> allocIds = inSyncAllocationIds.getOrDefault(i, Set.of());
                denseInSyncAllocationIds[i] = Map.entry(i, allocIds);
            }
            var requireMap = INDEX_ROUTING_REQUIRE_GROUP_SETTING.getAsMap(settings);
            final DiscoveryNodeFilters requireFilters;
            if (requireMap.isEmpty()) {
                requireFilters = null;
            } else {
                requireFilters = DiscoveryNodeFilters.buildFromKeyValues(AND, requireMap);
            }
            var includeMap = INDEX_ROUTING_INCLUDE_GROUP_SETTING.getAsMap(settings);
            final DiscoveryNodeFilters includeFilters;
            if (includeMap.isEmpty()) {
                includeFilters = null;
            } else {
                includeFilters = DiscoveryNodeFilters.buildFromKeyValues(OR, includeMap);
            }
            var excludeMap = INDEX_ROUTING_EXCLUDE_GROUP_SETTING.getAsMap(settings);
            final DiscoveryNodeFilters excludeFilters;
            if (excludeMap.isEmpty()) {
                excludeFilters = null;
            } else {
                excludeFilters = DiscoveryNodeFilters.buildFromKeyValues(OR, excludeMap);
            }
            var initialRecoveryMap = INDEX_ROUTING_INITIAL_RECOVERY_GROUP_SETTING.getAsMap(settings);
            final DiscoveryNodeFilters initialRecoveryFilters;
            if (initialRecoveryMap.isEmpty()) {
                initialRecoveryFilters = null;
            } else {
                initialRecoveryFilters = DiscoveryNodeFilters.buildFromKeyValues(OR, initialRecoveryMap);
            }
            IndexVersion indexCreatedVersion = indexCreatedVersion(settings);

            if (primaryTerms == null) {
                initializePrimaryTerms();
            } else if (primaryTerms.length != numberOfShards) {
                throw new IllegalStateException(
                    "primaryTerms length is ["
                        + primaryTerms.length
                        + "] but should be equal to number of shards ["
                        + numberOfShards()
                        + "]"
                );
            }

            final ActiveShardCount waitForActiveShards = SETTING_WAIT_FOR_ACTIVE_SHARDS.get(settings);
            if (waitForActiveShards.validate(numberOfReplicas) == false) {
                throw new IllegalArgumentException(
                    "invalid "
                        + SETTING_WAIT_FOR_ACTIVE_SHARDS.getKey()
                        + "["
                        + waitForActiveShards
                        + "]: cannot be greater than "
                        + "number of shard copies ["
                        + (numberOfReplicas + 1)
                        + "]"
                );
            }

            final List<String> routingPaths = INDEX_ROUTING_PATH.get(settings);

            final String uuid = settings.get(SETTING_INDEX_UUID, INDEX_UUID_NA_VALUE);

            List<String> tierPreference;
            try {
                tierPreference = DataTier.parseTierList(DataTier.TIER_PREFERENCE_SETTING.get(settings));
            } catch (Exception e) {
                assert e instanceof IllegalArgumentException : e;
                // BwC hack: the setting failed validation but it will be fixed in
                // #IndexMetadataVerifier#convertSharedCacheTierPreference(IndexMetadata)} later so we just store a null
                // to be able to build a temporary instance
                tierPreference = null;
            }

            ImmutableOpenMap<String, DiffableStringMap> newCustomMetadata = customMetadata.build();
            Map<String, String> custom = newCustomMetadata.get(LifecycleExecutionState.ILM_CUSTOM_METADATA_KEY);
            if (custom != null && custom.isEmpty() == false) {
                lifecycleExecutionState = LifecycleExecutionState.fromCustomMetadata(custom);
            } else {
                lifecycleExecutionState = LifecycleExecutionState.EMPTY_STATE;
            }

            if (stats != null && stats.writeLoad().numberOfShards() != numberOfShards) {
                assert false;
                throw new IllegalArgumentException(
                    "The number of write load shards ["
                        + stats.writeLoad().numberOfShards()
                        + "] is different than the number of index shards ["
                        + numberOfShards
                        + "]"
                );
            }

            var aliasesMap = aliases.build();
            for (AliasMetadata alias : aliasesMap.values()) {
                if (alias.alias().equals(index)) {
                    if (repair && indexCreatedVersion.equals(IndexVersions.V_8_5_0)) {
                        var updatedBuilder = ImmutableOpenMap.builder(aliasesMap);
                        final var brokenAlias = updatedBuilder.remove(index);
                        final var fixedAlias = AliasMetadata.newAliasMetadata(brokenAlias, index + "-alias-corrupted-by-8-5");
                        aliasesMap = updatedBuilder.fPut(fixedAlias.getAlias(), fixedAlias).build();
                        logger.warn("Repaired corrupted alias with the same name as its index for [{}]", index);
                        break;
                    } else {
                        throw new IllegalArgumentException("alias name [" + index + "] self-conflicts with index name");
                    }
                }
            }

            final boolean isSearchableSnapshot = SearchableSnapshotsSettings.isSearchableSnapshotStore(settings);
            final String indexMode = settings.get(IndexSettings.MODE.getKey());
            final boolean isTsdb = indexMode != null && IndexMode.TIME_SERIES.getName().equals(indexMode.toLowerCase(Locale.ROOT));
            return new IndexMetadata(
                new Index(index, uuid),
                version,
                mappingVersion,
                settingsVersion,
                aliasesVersion,
                primaryTerms,
                state,
                numberOfShards,
                numberOfReplicas,
                settings,
                mapping,
                inferenceFields.build(),
                aliasesMap,
                newCustomMetadata,
                Map.ofEntries(denseInSyncAllocationIds),
                requireFilters,
                initialRecoveryFilters,
                includeFilters,
                excludeFilters,
                indexCreatedVersion,
                getRoutingNumShards(),
                routingPartitionSize,
                routingPaths,
                waitForActiveShards,
                rolloverInfos.build(),
                isSystem,
                INDEX_HIDDEN_SETTING.get(settings),
                timestampRange,
                IndexMetadata.INDEX_PRIORITY_SETTING.get(settings),
                settings.getAsLong(SETTING_CREATION_DATE, -1L),
                DiskThresholdDecider.SETTING_IGNORE_DISK_WATERMARKS.get(settings),
                tierPreference,
                ShardsLimitAllocationDecider.INDEX_TOTAL_SHARDS_PER_NODE_SETTING.get(settings),
                settings.get(IndexMetadata.LIFECYCLE_NAME), // n.b. lookup by name to get null-if-not-present semantics
                lifecycleExecutionState,
                AutoExpandReplicas.SETTING.get(settings),
                isSearchableSnapshot,
                isSearchableSnapshot && settings.getAsBoolean(SEARCHABLE_SNAPSHOT_PARTIAL_SETTING_KEY, false),
                isTsdb ? IndexMode.TIME_SERIES : null,
                isTsdb ? IndexSettings.TIME_SERIES_START_TIME.get(settings) : null,
                isTsdb ? IndexSettings.TIME_SERIES_END_TIME.get(settings) : null,
                SETTING_INDEX_VERSION_COMPATIBILITY.get(settings),
                stats,
                indexWriteLoadForecast,
                shardSizeInBytesForecast
            );
        }

        @SuppressWarnings("unchecked")
        public static void toXContent(IndexMetadata indexMetadata, XContentBuilder builder, ToXContent.Params params) throws IOException {
            Metadata.XContentContext context = Metadata.XContentContext.valueOf(
                params.param(CONTEXT_MODE_PARAM, Metadata.CONTEXT_MODE_API)
            );

            builder.startObject(indexMetadata.getIndex().getName());

            builder.field(KEY_VERSION, indexMetadata.getVersion());
            builder.field(KEY_MAPPING_VERSION, indexMetadata.getMappingVersion());
            builder.field(KEY_SETTINGS_VERSION, indexMetadata.getSettingsVersion());
            builder.field(KEY_ALIASES_VERSION, indexMetadata.getAliasesVersion());
            builder.field(KEY_ROUTING_NUM_SHARDS, indexMetadata.getRoutingNumShards());

            builder.field(KEY_STATE, indexMetadata.getState().toString().toLowerCase(Locale.ENGLISH));

            boolean binary = params.paramAsBoolean("binary", false);

            builder.startObject(KEY_SETTINGS);
            if (context != Metadata.XContentContext.API) {
                indexMetadata.getSettings().toXContent(builder, Settings.FLAT_SETTINGS_TRUE);
            } else {
                indexMetadata.getSettings().toXContent(builder, params);
            }
            builder.endObject();

            if (context == Metadata.XContentContext.GATEWAY && params.paramAsBoolean(DEDUPLICATED_MAPPINGS_PARAM, false)) {
                MappingMetadata mmd = indexMetadata.mapping();
                if (mmd != null) {
                    builder.field(KEY_MAPPINGS_HASH, mmd.source().getSha256());
                }
            } else if (context != Metadata.XContentContext.API) {
                builder.startArray(KEY_MAPPINGS);
                MappingMetadata mmd = indexMetadata.mapping();
                if (mmd != null) {
                    if (binary) {
                        builder.value(mmd.source().compressed());
                    } else {
                        mmd.source().copyTo(builder);
                    }
                }
                builder.endArray();
            } else {
                builder.startObject(KEY_MAPPINGS);
                MappingMetadata mmd = indexMetadata.mapping();
                if (mmd != null) {
                    Map<String, Object> mapping = XContentHelper.convertToMap(mmd.source().uncompressed(), false).v2();
                    if (mapping.size() == 1 && mapping.containsKey(mmd.type())) {
                        // the type name is the root value, reduce it
                        mapping = (Map<String, Object>) mapping.get(mmd.type());
                    }
                    builder.field(mmd.type());
                    builder.map(mapping);
                }
                builder.endObject();
            }

            for (Map.Entry<String, DiffableStringMap> cursor : indexMetadata.customData.entrySet()) {
                builder.stringStringMap(cursor.getKey(), cursor.getValue());
            }

            if (context != Metadata.XContentContext.API) {
                builder.startObject(KEY_ALIASES);
                for (AliasMetadata aliasMetadata : indexMetadata.getAliases().values()) {
                    AliasMetadata.Builder.toXContent(aliasMetadata, builder, params);
                }
                builder.endObject();

                builder.startArray(KEY_PRIMARY_TERMS);
                for (int i = 0; i < indexMetadata.getNumberOfShards(); i++) {
                    builder.value(indexMetadata.primaryTerm(i));
                }
                builder.endArray();
            } else {
                builder.startArray(KEY_ALIASES);
                for (Map.Entry<String, AliasMetadata> cursor : indexMetadata.getAliases().entrySet()) {
                    builder.value(cursor.getKey());
                }
                builder.endArray();

                builder.startObject(IndexMetadata.KEY_PRIMARY_TERMS);
                for (int shard = 0; shard < indexMetadata.getNumberOfShards(); shard++) {
                    builder.field(Integer.toString(shard), indexMetadata.primaryTerm(shard));
                }
                builder.endObject();
            }

            builder.startObject(KEY_IN_SYNC_ALLOCATIONS);
            for (Map.Entry<Integer, Set<String>> cursor : indexMetadata.inSyncAllocationIds.entrySet()) {
                builder.startArray(String.valueOf(cursor.getKey()));
                for (String allocationId : cursor.getValue()) {
                    builder.value(allocationId);
                }
                builder.endArray();
            }
            builder.endObject();

            builder.startObject(KEY_ROLLOVER_INFOS);
            for (RolloverInfo rolloverInfo : indexMetadata.getRolloverInfos().values()) {
                rolloverInfo.toXContent(builder, params);
            }
            builder.endObject();
            builder.field(KEY_SYSTEM, indexMetadata.isSystem);

            builder.startObject(KEY_TIMESTAMP_RANGE);
            indexMetadata.timestampRange.toXContent(builder, params);
            builder.endObject();

            if (indexMetadata.stats != null) {
                builder.startObject(KEY_STATS);
                indexMetadata.stats.toXContent(builder, params);
                builder.endObject();
            }

            if (indexMetadata.writeLoadForecast != null) {
                builder.field(KEY_WRITE_LOAD_FORECAST, indexMetadata.writeLoadForecast);
            }

            if (indexMetadata.shardSizeInBytesForecast != null) {
                builder.field(KEY_SHARD_SIZE_FORECAST, indexMetadata.shardSizeInBytesForecast);
            }

            if (indexMetadata.getInferenceFields().isEmpty() == false) {
<<<<<<< HEAD
                builder.startObject(KEY_FIELD_INFERENCE);
=======
                builder.startObject(KEY_INFERENCE_FIELDS);
>>>>>>> 92f7e078
                for (InferenceFieldMetadata field : indexMetadata.getInferenceFields().values()) {
                    field.toXContent(builder, params);
                }
                builder.endObject();
            }

            builder.endObject();
        }

        public static IndexMetadata fromXContent(XContentParser parser) throws IOException {
            return fromXContent(parser, null);
        }

        public static IndexMetadata fromXContent(XContentParser parser, Map<String, MappingMetadata> mappingsByHash) throws IOException {
            if (parser.currentToken() == null) { // fresh parser? move to the first token
                parser.nextToken();
            }
            if (parser.currentToken() == XContentParser.Token.START_OBJECT) {  // on a start object move to next token
                parser.nextToken();
            }
            XContentParserUtils.ensureExpectedToken(XContentParser.Token.FIELD_NAME, parser.currentToken(), parser);
            Builder builder = new Builder(parser.currentName());

            String currentFieldName;
            XContentParser.Token token = parser.nextToken();
            XContentParserUtils.ensureExpectedToken(XContentParser.Token.START_OBJECT, token, parser);
            boolean mappingVersion = false;
            boolean settingsVersion = false;
            boolean aliasesVersion = false;
            while ((currentFieldName = parser.nextFieldName()) != null) {
                token = parser.nextToken();
                if (token == XContentParser.Token.START_OBJECT) {
                    switch (currentFieldName) {
                        case KEY_SETTINGS:
                            builder.settings(Settings.fromXContent(parser));
                            break;
                        case KEY_MAPPINGS:
                            while ((currentFieldName = parser.nextFieldName()) != null) {
                                token = parser.nextToken();
                                XContentParserUtils.ensureExpectedToken(XContentParser.Token.START_OBJECT, token, parser);
                                builder.putMapping(new MappingMetadata(currentFieldName, Map.of(currentFieldName, parser.mapOrdered())));
                            }
                            break;
                        case KEY_ALIASES:
                            while (parser.nextToken() != XContentParser.Token.END_OBJECT) {
                                builder.putAlias(AliasMetadata.Builder.fromXContent(parser));
                            }
                            break;
                        case KEY_IN_SYNC_ALLOCATIONS:
                            while ((currentFieldName = parser.nextFieldName()) != null) {
                                token = parser.nextToken();
                                XContentParserUtils.ensureExpectedToken(XContentParser.Token.START_ARRAY, token, parser);
                                final int shardId = Integer.parseInt(currentFieldName);
                                Set<String> allocationIds = new HashSet<>();
                                while ((token = parser.nextToken()) != XContentParser.Token.END_ARRAY) {
                                    if (token == XContentParser.Token.VALUE_STRING) {
                                        allocationIds.add(parser.text());
                                    }
                                }
                                builder.putInSyncAllocationIds(shardId, allocationIds);
                            }
                            break;
                        case KEY_ROLLOVER_INFOS:
                            while ((currentFieldName = parser.nextFieldName()) != null) {
                                token = parser.nextToken();
                                XContentParserUtils.ensureExpectedToken(XContentParser.Token.START_OBJECT, token, parser);
                                builder.putRolloverInfo(RolloverInfo.parse(parser, currentFieldName));
                            }
                            break;
                        case "warmers":
                            // TODO: do this in 6.0:
                            // throw new IllegalArgumentException("Warmers are not supported anymore - are you upgrading from 1.x?");
                            // ignore: warmers have been removed in 5.0 and are
                            // simply ignored when upgrading from 2.x
                            assert Version.CURRENT.major <= 5;
                            parser.skipChildren();
                            break;
                        case KEY_TIMESTAMP_RANGE:
                            builder.timestampRange(IndexLongFieldRange.fromXContent(parser));
                            break;
                        case KEY_STATS:
                            builder.stats(IndexMetadataStats.fromXContent(parser));
                            break;
<<<<<<< HEAD
                        case KEY_FIELD_INFERENCE:
=======
                        case KEY_INFERENCE_FIELDS:
>>>>>>> 92f7e078
                            while (parser.nextToken() != XContentParser.Token.END_OBJECT) {
                                builder.putInferenceField(InferenceFieldMetadata.fromXContent(parser));
                            }
                            break;
                        default:
                            // assume it's custom index metadata
                            builder.putCustom(currentFieldName, parser.mapStrings());
                            break;
                    }
                } else if (token == XContentParser.Token.START_ARRAY) {
                    switch (currentFieldName) {
                        case KEY_MAPPINGS:
                            while ((token = parser.nextToken()) != XContentParser.Token.END_ARRAY) {
                                if (token == XContentParser.Token.VALUE_EMBEDDED_OBJECT) {
                                    builder.putMapping(new MappingMetadata(new CompressedXContent(parser.binaryValue())));
                                } else {
                                    Map<String, Object> mapping = parser.mapOrdered();
                                    if (mapping.size() == 1) {
                                        String mappingType = mapping.keySet().iterator().next();
                                        builder.putMapping(new MappingMetadata(mappingType, mapping));
                                    }
                                }
                            }
                            break;
                        case KEY_PRIMARY_TERMS:
                            ArrayList<Long> list = new ArrayList<>();
                            while ((token = parser.nextToken()) != XContentParser.Token.END_ARRAY) {
                                XContentParserUtils.ensureExpectedToken(XContentParser.Token.VALUE_NUMBER, token, parser);
                                list.add(parser.longValue());
                            }
                            builder.primaryTerms(list.stream().mapToLong(i -> i).toArray());
                            break;
                        default:
                            throw new IllegalArgumentException("Unexpected field for an array " + currentFieldName);
                    }
                } else if (token.isValue()) {
                    switch (currentFieldName) {
                        case KEY_STATE -> builder.state(State.fromString(parser.text()));
                        case KEY_VERSION -> builder.version(parser.longValue());
                        case KEY_MAPPING_VERSION -> {
                            mappingVersion = true;
                            builder.mappingVersion(parser.longValue());
                        }
                        case KEY_SETTINGS_VERSION -> {
                            settingsVersion = true;
                            builder.settingsVersion(parser.longValue());
                        }
                        case KEY_ALIASES_VERSION -> {
                            aliasesVersion = true;
                            builder.aliasesVersion(parser.longValue());
                        }
                        case KEY_ROUTING_NUM_SHARDS -> builder.setRoutingNumShards(parser.intValue());
                        case KEY_SYSTEM -> builder.system(parser.booleanValue());
                        case KEY_MAPPINGS_HASH -> {
                            assert mappingsByHash != null : "no deduplicated mappings given";
                            if (mappingsByHash.containsKey(parser.text()) == false) {
                                throw new IllegalArgumentException(
                                    "mapping of index [" + builder.index + "] with hash [" + parser.text() + "] not found"
                                );
                            }
                            builder.putMapping(mappingsByHash.get(parser.text()));
                        }
                        case KEY_WRITE_LOAD_FORECAST -> builder.indexWriteLoadForecast(parser.doubleValue());
                        case KEY_SHARD_SIZE_FORECAST -> builder.shardSizeInBytesForecast(parser.longValue());
                        default -> throw new IllegalArgumentException("Unexpected field [" + currentFieldName + "]");
                    }
                } else {
                    throw new IllegalArgumentException("Unexpected token " + token);
                }
            }
            XContentParserUtils.ensureExpectedToken(XContentParser.Token.END_OBJECT, parser.nextToken(), parser);
            assert mappingVersion : "mapping version should be present for indices created on or after 6.5.0";
            assert settingsVersion : "settings version should be present for indices created on or after 6.5.0";
            assert indexCreatedVersion(builder.settings).before(IndexVersions.V_7_2_0) || aliasesVersion
                : "aliases version should be present for indices created on or after 7.2.0";
            return builder.build(true);
        }

        /**
         * Used to load legacy metadata from ES versions that are no longer index-compatible.
         * Returns information on best-effort basis.
         * Throws an exception if the metadata is index-compatible with the current version (in that case,
         * {@link #fromXContent} should be used to load the content.
         */
        public static IndexMetadata legacyFromXContent(XContentParser parser) throws IOException {
            if (parser.currentToken() == null) { // fresh parser? move to the first token
                parser.nextToken();
            }
            if (parser.currentToken() == XContentParser.Token.START_OBJECT) {  // on a start object move to next token
                parser.nextToken();
            }
            XContentParserUtils.ensureExpectedToken(XContentParser.Token.FIELD_NAME, parser.currentToken(), parser);
            Builder builder = new Builder(parser.currentName());

            String currentFieldName = null;
            XContentParser.Token token = parser.nextToken();
            XContentParserUtils.ensureExpectedToken(XContentParser.Token.START_OBJECT, token, parser);
            while ((token = parser.nextToken()) != XContentParser.Token.END_OBJECT) {
                if (token == XContentParser.Token.FIELD_NAME) {
                    currentFieldName = parser.currentName();
                } else if (token == XContentParser.Token.START_OBJECT) {
                    if ("settings".equals(currentFieldName)) {
                        Settings settings = Settings.fromXContent(parser);
                        if (SETTING_INDEX_VERSION_COMPATIBILITY.get(settings).isLegacyIndexVersion() == false) {
                            throw new IllegalStateException(
                                "this method should only be used to parse older incompatible index metadata versions "
                                    + "but got "
                                    + SETTING_INDEX_VERSION_COMPATIBILITY.get(settings)
                            );
                        }
                        builder.settings(settings);
                    } else if ("mappings".equals(currentFieldName)) {
                        Map<String, Object> mappingSourceBuilder = new HashMap<>();
                        while ((token = parser.nextToken()) != XContentParser.Token.END_OBJECT) {
                            if (token == XContentParser.Token.FIELD_NAME) {
                                currentFieldName = parser.currentName();
                            } else if (token == XContentParser.Token.START_OBJECT) {
                                String mappingType = currentFieldName;
                                mappingSourceBuilder.put(mappingType, parser.mapOrdered());
                            } else {
                                throw new IllegalArgumentException("Unexpected token: " + token);
                            }
                        }
                        handleLegacyMapping(builder, mappingSourceBuilder);
                    } else if ("in_sync_allocations".equals(currentFieldName)) {
                        while ((token = parser.nextToken()) != XContentParser.Token.END_OBJECT) {
                            if (token == XContentParser.Token.FIELD_NAME) {
                                currentFieldName = parser.currentName();
                            } else if (token == XContentParser.Token.START_ARRAY) {
                                String shardId = currentFieldName;
                                Set<String> allocationIds = new HashSet<>();
                                while ((token = parser.nextToken()) != XContentParser.Token.END_ARRAY) {
                                    if (token == XContentParser.Token.VALUE_STRING) {
                                        allocationIds.add(parser.text());
                                    }
                                }
                                builder.putInSyncAllocationIds(Integer.parseInt(shardId), allocationIds);
                            } else {
                                throw new IllegalArgumentException("Unexpected token: " + token);
                            }
                        }
                    } else {
                        // assume it's custom index metadata
                        parser.skipChildren();
                    }
                } else if (token == XContentParser.Token.START_ARRAY) {
                    if ("mappings".equals(currentFieldName)) {
                        Map<String, Object> mappingSourceBuilder = new HashMap<>();
                        while ((token = parser.nextToken()) != XContentParser.Token.END_ARRAY) {
                            Map<String, Object> mapping;
                            if (token == XContentParser.Token.VALUE_EMBEDDED_OBJECT) {
                                CompressedXContent compressedXContent = new CompressedXContent(parser.binaryValue());
                                mapping = XContentHelper.convertToMap(compressedXContent.compressedReference(), true).v2();
                            } else {
                                mapping = parser.mapOrdered();
                            }
                            mappingSourceBuilder.putAll(mapping);
                        }
                        handleLegacyMapping(builder, mappingSourceBuilder);
                    } else {
                        parser.skipChildren();
                    }
                } else if (token.isValue()) {
                    if ("state".equals(currentFieldName)) {
                        builder.state(State.fromString(parser.text()));
                    } else if ("version".equals(currentFieldName)) {
                        builder.version(parser.longValue());
                    } else if ("mapping_version".equals(currentFieldName)) {
                        builder.mappingVersion(parser.longValue());
                    } else if ("settings_version".equals(currentFieldName)) {
                        builder.settingsVersion(parser.longValue());
                    } else if ("routing_num_shards".equals(currentFieldName)) {
                        builder.setRoutingNumShards(parser.intValue());
                    } else {
                        // unknown, ignore
                    }
                } else {
                    XContentParserUtils.throwUnknownToken(token, parser);
                }
            }
            XContentParserUtils.ensureExpectedToken(XContentParser.Token.END_OBJECT, parser.nextToken(), parser);

            if (builder.mapping() == null) {
                builder.putMapping(MappingMetadata.EMPTY_MAPPINGS); // just make sure it's not empty so that _source can be read
            }

            IndexMetadata indexMetadata = builder.build(true);
            assert indexMetadata.getCreationVersion().isLegacyIndexVersion();
            assert indexMetadata.getCompatibilityVersion().isLegacyIndexVersion();
            return indexMetadata;
        }

        private static void handleLegacyMapping(Builder builder, Map<String, Object> mapping) {
            if (mapping.size() == 1) {
                String mappingType = mapping.keySet().iterator().next();
                builder.putMapping(new MappingMetadata(mappingType, mapping));
            } else if (mapping.size() > 1) {
                builder.putMapping(new MappingMetadata(MapperService.SINGLE_MAPPING_NAME, mapping));
            }
        }
    }

    /**
     * Return the {@link IndexVersion} of Elasticsearch that has been used to create an index given its settings.
     *
     * @throws IllegalArgumentException if the given index settings doesn't contain a value for the key
     *                                  {@value IndexMetadata#SETTING_VERSION_CREATED}
     */
    private static IndexVersion indexCreatedVersion(Settings indexSettings) {
        IndexVersion indexVersion = IndexMetadata.SETTING_INDEX_VERSION_CREATED.get(indexSettings);
        if (indexVersion.equals(IndexVersions.ZERO)) {
            final String message = String.format(
                Locale.ROOT,
                "[%s] is not present in the index settings for index with UUID [%s]",
                IndexMetadata.SETTING_INDEX_VERSION_CREATED.getKey(),
                indexSettings.get(IndexMetadata.SETTING_INDEX_UUID)
            );
            throw new IllegalArgumentException(message);
        }
        return indexVersion;
    }

    /**
     * Adds human readable version and creation date settings.
     * This method is used to display the settings in a human readable format in REST API
     */
    public static Settings addHumanReadableSettings(Settings settings) {
        Settings.Builder builder = Settings.builder().put(settings);
        IndexVersion version = SETTING_INDEX_VERSION_CREATED.get(settings);
        if (version.equals(IndexVersions.ZERO) == false) {
            builder.put(SETTING_VERSION_CREATED_STRING, version.toString());
        }
        Long creationDate = settings.getAsLong(SETTING_CREATION_DATE, null);
        if (creationDate != null) {
            ZonedDateTime creationDateTime = ZonedDateTime.ofInstant(Instant.ofEpochMilli(creationDate), ZoneOffset.UTC);
            builder.put(SETTING_CREATION_DATE_STRING, creationDateTime.toString());
        }
        return builder.build();
    }

    private static final ToXContent.Params FORMAT_PARAMS;
    static {
        Map<String, String> params = Maps.newMapWithExpectedSize(2);
        params.put("binary", "true");
        params.put(Metadata.CONTEXT_MODE_PARAM, Metadata.CONTEXT_MODE_GATEWAY);
        FORMAT_PARAMS = new MapParams(params);
    }

    /**
     * State format for {@link IndexMetadata} to write to and load from disk
     */
    public static final MetadataStateFormat<IndexMetadata> FORMAT = new MetadataStateFormat<IndexMetadata>(INDEX_STATE_FILE_PREFIX) {

        @Override
        public void toXContent(XContentBuilder builder, IndexMetadata state) throws IOException {
            Builder.toXContent(state, builder, FORMAT_PARAMS);
        }

        @Override
        public IndexMetadata fromXContent(XContentParser parser) throws IOException {
            return Builder.fromXContent(parser);
        }
    };

    /**
     * Returns the number of shards that should be used for routing. This basically defines the hash space we use in
     * {@link IndexRouting#indexShard} to route documents
     * to shards based on their ID or their specific routing value. The default value is {@link #getNumberOfShards()}. This value only
     * changes if and index is shrunk.
     */
    public int getRoutingNumShards() {
        return routingNumShards;
    }

    /**
     * Returns the routing factor for this index. The default is {@code 1}.
     *
     * @see #getRoutingFactor(int, int) for details
     */
    public int getRoutingFactor() {
        return routingFactor;
    }

    /**
     * Returns the source shard ID to split the given target shard off
     * @param shardId the id of the target shard to split into
     * @param sourceIndexMetadata the source index metadata
     * @param numTargetShards the total number of shards in the target index
     * @return a the source shard ID to split off from
     */
    public static ShardId selectSplitShard(int shardId, IndexMetadata sourceIndexMetadata, int numTargetShards) {
        int numSourceShards = sourceIndexMetadata.getNumberOfShards();
        if (shardId >= numTargetShards) {
            throw new IllegalArgumentException(
                "the number of target shards (" + numTargetShards + ") must be greater than the shard id: " + shardId
            );
        }
        final int routingFactor = getRoutingFactor(numSourceShards, numTargetShards);
        assertSplitMetadata(numSourceShards, numTargetShards, sourceIndexMetadata);
        return new ShardId(sourceIndexMetadata.getIndex(), shardId / routingFactor);
    }

    /**
     * Returns the source shard ID to clone the given target shard off
     * @param shardId the id of the target shard to clone into
     * @param sourceIndexMetadata the source index metadata
     * @param numTargetShards the total number of shards in the target index
     * @return a the source shard ID to clone from
     */
    public static ShardId selectCloneShard(int shardId, IndexMetadata sourceIndexMetadata, int numTargetShards) {
        int numSourceShards = sourceIndexMetadata.getNumberOfShards();
        if (numSourceShards != numTargetShards) {
            throw new IllegalArgumentException(
                "the number of target shards ("
                    + numTargetShards
                    + ") must be the same as the number of "
                    + " source shards ( "
                    + numSourceShards
                    + ")"
            );
        }
        return new ShardId(sourceIndexMetadata.getIndex(), shardId);
    }

    private static void assertSplitMetadata(int numSourceShards, int numTargetShards, IndexMetadata sourceIndexMetadata) {
        if (numSourceShards > numTargetShards) {
            throw new IllegalArgumentException(
                "the number of source shards ["
                    + numSourceShards
                    + "] must be less that the number of target shards ["
                    + numTargetShards
                    + "]"
            );
        }
        // now we verify that the numRoutingShards is valid in the source index
        // note: if the number of shards is 1 in the source index we can just assume it's correct since from 1 we can split into anything
        // this is important to special case here since we use this to validate this in various places in the code but allow to split form
        // 1 to N but we never modify the sourceIndexMetadata to accommodate for that
        int routingNumShards = numSourceShards == 1 ? numTargetShards : sourceIndexMetadata.getRoutingNumShards();
        if (routingNumShards % numTargetShards != 0) {
            throw new IllegalStateException(
                "the number of routing shards [" + routingNumShards + "] must be a multiple of the target shards [" + numTargetShards + "]"
            );
        }
        // this is just an additional assertion that ensures we are a factor of the routing num shards.
        assert sourceIndexMetadata.getNumberOfShards() == 1 // special case - we can split into anything from 1 shard
            || getRoutingFactor(numTargetShards, routingNumShards) >= 0;
    }

    /**
     * Selects the source shards for a local shard recovery. This might either be a split or a shrink operation.
     * @param shardId the target shard ID to select the source shards for
     * @param sourceIndexMetadata the source metadata
     * @param numTargetShards the number of target shards
     */
    public static Set<ShardId> selectRecoverFromShards(int shardId, IndexMetadata sourceIndexMetadata, int numTargetShards) {
        if (sourceIndexMetadata.getNumberOfShards() > numTargetShards) {
            return selectShrinkShards(shardId, sourceIndexMetadata, numTargetShards);
        } else if (sourceIndexMetadata.getNumberOfShards() < numTargetShards) {
            return Collections.singleton(selectSplitShard(shardId, sourceIndexMetadata, numTargetShards));
        } else {
            return Collections.singleton(selectCloneShard(shardId, sourceIndexMetadata, numTargetShards));
        }
    }

    /**
     * Returns the source shard ids to shrink into the given shard id.
     * @param shardId the id of the target shard to shrink to
     * @param sourceIndexMetadata the source index metadata
     * @param numTargetShards the total number of shards in the target index
     * @return a set of shard IDs to shrink into the given shard ID.
     */
    public static Set<ShardId> selectShrinkShards(int shardId, IndexMetadata sourceIndexMetadata, int numTargetShards) {
        if (shardId >= numTargetShards) {
            throw new IllegalArgumentException(
                "the number of target shards (" + numTargetShards + ") must be greater than the shard id: " + shardId
            );
        }
        if (sourceIndexMetadata.getNumberOfShards() < numTargetShards) {
            throw new IllegalArgumentException(
                "the number of target shards ["
                    + numTargetShards
                    + "] must be less that the number of source shards ["
                    + sourceIndexMetadata.getNumberOfShards()
                    + "]"
            );
        }
        int routingFactor = getRoutingFactor(sourceIndexMetadata.getNumberOfShards(), numTargetShards);
        Set<ShardId> shards = Sets.newHashSetWithExpectedSize(routingFactor);
        for (int i = shardId * routingFactor; i < routingFactor * shardId + routingFactor; i++) {
            shards.add(new ShardId(sourceIndexMetadata.getIndex(), i));
        }
        return shards;
    }

    /**
     * Returns the routing factor for and shrunk index with the given number of target shards.
     * This factor is used in the hash function in
     * {@link IndexRouting#indexShard} to guarantee consistent
     * hashing / routing of documents even if the number of shards changed (ie. a shrunk index).
     *
     * @param sourceNumberOfShards the total number of shards in the source index
     * @param targetNumberOfShards the total number of shards in the target index
     * @return the routing factor for and shrunk index with the given number of target shards.
     * @throws IllegalArgumentException if the number of source shards is less than the number of target shards or if the source shards
     * are not divisible by the number of target shards.
     */
    public static int getRoutingFactor(int sourceNumberOfShards, int targetNumberOfShards) {
        final int factor;
        if (sourceNumberOfShards < targetNumberOfShards) { // split
            factor = targetNumberOfShards / sourceNumberOfShards;
            if (factor * sourceNumberOfShards != targetNumberOfShards || factor <= 1) {
                throw new IllegalArgumentException(
                    "the number of source shards [" + sourceNumberOfShards + "] must be a " + "factor of [" + targetNumberOfShards + "]"
                );
            }
        } else if (sourceNumberOfShards > targetNumberOfShards) { // shrink
            factor = sourceNumberOfShards / targetNumberOfShards;
            if (factor * targetNumberOfShards != sourceNumberOfShards || factor <= 1) {
                throw new IllegalArgumentException(
                    "the number of source shards [" + sourceNumberOfShards + "] must be a " + "multiple of [" + targetNumberOfShards + "]"
                );
            }
        } else {
            factor = 1;
        }
        return factor;
    }

    /**
     * Parses the number from the rolled over index name. It also supports the date-math format (ie. index name is wrapped in &lt; and &gt;)
     * E.g.
     * - For ".ds-logs-000002" it will return 2
     * - For "&lt;logs-{now/d}-3&gt;" it'll return 3
     * @throws IllegalArgumentException if the index doesn't contain a "-" separator or if the last token after the separator is not a
     * number
     */
    public static int parseIndexNameCounter(String indexName) {
        int numberIndex = indexName.lastIndexOf('-');
        if (numberIndex == -1) {
            throw new IllegalArgumentException("no - separator found in index name [" + indexName + "]");
        }
        try {
            return Integer.parseInt(
                indexName.substring(numberIndex + 1, indexName.endsWith(">") ? indexName.length() - 1 : indexName.length())
            );
        } catch (NumberFormatException e) {
            throw new IllegalArgumentException("unable to parse the index name [" + indexName + "] to extract the counter", e);
        }
    }
}<|MERGE_RESOLUTION|>--- conflicted
+++ resolved
@@ -540,11 +540,7 @@
 
     public static final String KEY_SHARD_SIZE_FORECAST = "shard_size_forecast";
 
-<<<<<<< HEAD
-    public static final String KEY_FIELD_INFERENCE = "field_inference";
-=======
     public static final String KEY_INFERENCE_FIELDS = "field_inference";
->>>>>>> 92f7e078
 
     public static final String INDEX_STATE_FILE_PREFIX = "state-";
 
@@ -1573,11 +1569,7 @@
             }
             primaryTerms = in.readVLongArray();
             mappings = DiffableUtils.readImmutableOpenMapDiff(in, DiffableUtils.getStringKeySerializer(), MAPPING_DIFF_VALUE_READER);
-<<<<<<< HEAD
-            if (in.getTransportVersion().onOrAfter(TransportVersions.SEMANTIC_TEXT_FIELD_ADDED)) {
-=======
             if (in.getTransportVersion().onOrAfter(TransportVersions.INFERENCE_FIELDS_METADATA)) {
->>>>>>> 92f7e078
                 inferenceFields = DiffableUtils.readImmutableOpenMapDiff(
                     in,
                     DiffableUtils.getStringKeySerializer(),
@@ -1635,11 +1627,7 @@
             }
             out.writeVLongArray(primaryTerms);
             mappings.writeTo(out);
-<<<<<<< HEAD
-            if (out.getTransportVersion().onOrAfter(TransportVersions.SEMANTIC_TEXT_FIELD_ADDED)) {
-=======
             if (out.getTransportVersion().onOrAfter(TransportVersions.INFERENCE_FIELDS_METADATA)) {
->>>>>>> 92f7e078
                 inferenceFields.writeTo(out);
             }
             aliases.writeTo(out);
@@ -1721,11 +1709,7 @@
                 builder.putMapping(new MappingMetadata(in));
             }
         }
-<<<<<<< HEAD
-        if (in.getTransportVersion().onOrAfter(TransportVersions.SEMANTIC_TEXT_FIELD_ADDED)) {
-=======
         if (in.getTransportVersion().onOrAfter(TransportVersions.INFERENCE_FIELDS_METADATA)) {
->>>>>>> 92f7e078
             var fields = in.readCollectionAsImmutableList(InferenceFieldMetadata::new);
             fields.stream().forEach(f -> builder.putInferenceField(f));
         }
@@ -1789,11 +1773,7 @@
                 mapping.writeTo(out);
             }
         }
-<<<<<<< HEAD
-        if (out.getTransportVersion().onOrAfter(TransportVersions.SEMANTIC_TEXT_FIELD_ADDED)) {
-=======
         if (out.getTransportVersion().onOrAfter(TransportVersions.INFERENCE_FIELDS_METADATA)) {
->>>>>>> 92f7e078
             out.writeCollection(inferenceFields.values());
         }
         out.writeCollection(aliases.values());
@@ -2457,11 +2437,7 @@
             }
 
             if (indexMetadata.getInferenceFields().isEmpty() == false) {
-<<<<<<< HEAD
-                builder.startObject(KEY_FIELD_INFERENCE);
-=======
                 builder.startObject(KEY_INFERENCE_FIELDS);
->>>>>>> 92f7e078
                 for (InferenceFieldMetadata field : indexMetadata.getInferenceFields().values()) {
                     field.toXContent(builder, params);
                 }
@@ -2545,11 +2521,7 @@
                         case KEY_STATS:
                             builder.stats(IndexMetadataStats.fromXContent(parser));
                             break;
-<<<<<<< HEAD
-                        case KEY_FIELD_INFERENCE:
-=======
                         case KEY_INFERENCE_FIELDS:
->>>>>>> 92f7e078
                             while (parser.nextToken() != XContentParser.Token.END_OBJECT) {
                                 builder.putInferenceField(InferenceFieldMetadata.fromXContent(parser));
                             }
