/*
 * Licensed to Elasticsearch under one or more contributor
 * license agreements. See the NOTICE file distributed with
 * this work for additional information regarding copyright
 * ownership. Elasticsearch licenses this file to you under
 * the Apache License, Version 2.0 (the "License"); you may
 * not use this file except in compliance with the License.
 * You may obtain a copy of the License at
 *
 *    http://www.apache.org/licenses/LICENSE-2.0
 *
 * Unless required by applicable law or agreed to in writing,
 * software distributed under the License is distributed on an
 * "AS IS" BASIS, WITHOUT WARRANTIES OR CONDITIONS OF ANY
 * KIND, either express or implied.  See the License for the
 * specific language governing permissions and limitations
 * under the License.
 */
package org.elasticsearch.test;

import com.carrotsearch.randomizedtesting.RandomizedContext;
import org.elasticsearch.action.admin.cluster.health.ClusterHealthResponse;
import org.elasticsearch.action.admin.indices.create.CreateIndexRequestBuilder;
import org.elasticsearch.action.admin.indices.get.GetIndexResponse;
import org.elasticsearch.client.Client;
import org.elasticsearch.client.Requests;
import org.elasticsearch.cluster.ClusterName;
import org.elasticsearch.cluster.health.ClusterHealthStatus;
import org.elasticsearch.cluster.metadata.IndexMetaData;
import org.elasticsearch.cluster.metadata.MetaData;
import org.elasticsearch.cluster.routing.allocation.DiskThresholdSettings;
import org.elasticsearch.common.Priority;
import org.elasticsearch.common.network.NetworkModule;
import org.elasticsearch.common.settings.Settings;
import org.elasticsearch.common.unit.TimeValue;
import org.elasticsearch.common.util.BigArrays;
import org.elasticsearch.common.util.concurrent.EsExecutors;
import org.elasticsearch.common.xcontent.NamedXContentRegistry;
import org.elasticsearch.common.xcontent.XContentBuilder;
import org.elasticsearch.core.internal.io.IOUtils;
import org.elasticsearch.env.Environment;
import org.elasticsearch.env.NodeEnvironment;
import org.elasticsearch.index.Index;
import org.elasticsearch.index.IndexService;
import org.elasticsearch.index.IndexSettings;
import org.elasticsearch.indices.IndicesService;
import org.elasticsearch.node.MockNode;
import org.elasticsearch.node.Node;
import org.elasticsearch.node.NodeValidationException;
import org.elasticsearch.plugins.Plugin;
import org.elasticsearch.script.ScriptService;
import org.elasticsearch.search.internal.SearchContext;
import org.elasticsearch.test.discovery.TestZenDiscovery;
import org.elasticsearch.threadpool.ThreadPool;
import org.junit.AfterClass;
import org.junit.BeforeClass;

import java.io.IOException;
import java.nio.file.Path;
import java.util.ArrayList;
import java.util.Arrays;
import java.util.Collection;
import java.util.Collections;

import static org.elasticsearch.test.hamcrest.ElasticsearchAssertions.assertAcked;
import static org.hamcrest.Matchers.equalTo;
import static org.hamcrest.Matchers.lessThanOrEqualTo;

/**
 * A test that keep a singleton node started for all tests that can be used to get
 * references to Guice injectors in unit tests.
 */
public abstract class ESSingleNodeTestCase extends ESTestCase {

    private static Node NODE = null;

    protected void startNode(long seed) throws Exception {
        assert NODE == null;
        NODE = RandomizedContext.current().runWithPrivateRandomness(seed, this::newNode);
        // we must wait for the node to actually be up and running. otherwise the node might have started,
        // elected itself master but might not yet have removed the
        // SERVICE_UNAVAILABLE/1/state not recovered / initialized block
        ClusterHealthResponse clusterHealthResponse = client().admin().cluster().prepareHealth().setWaitForGreenStatus().get();
        assertFalse(clusterHealthResponse.isTimedOut());
        client().admin().indices()
            .preparePutTemplate("one_shard_index_template")
            .setPatterns(Collections.singletonList("*"))
            .setOrder(0)
            .setSettings(Settings.builder().put(IndexMetaData.SETTING_NUMBER_OF_SHARDS, 1)
            .put(IndexMetaData.SETTING_NUMBER_OF_REPLICAS, 0)).get();
        client().admin().indices()
            .preparePutTemplate("random-soft-deletes-template")
            .setPatterns(Collections.singletonList("*"))
            .setOrder(0)
<<<<<<< HEAD
            .setSettings(Settings.builder().put(IndexSettings.INDEX_SOFT_DELETES_SETTING.getKey(), randomBoolean())
=======
            //norelease - AwaitsFix: https://github.com/elastic/elasticsearch/issues/33321
            .setSettings(Settings.builder().put(IndexSettings.INDEX_SOFT_DELETES_SETTING.getKey(), false)
>>>>>>> b9c45ff1
                .put(IndexSettings.INDEX_SOFT_DELETES_RETENTION_OPERATIONS_SETTING.getKey(),
                    randomBoolean() ? IndexSettings.INDEX_SOFT_DELETES_RETENTION_OPERATIONS_SETTING.get(Settings.EMPTY) : between(0, 1000))
            ).get();
    }

    private static void stopNode() throws IOException {
        Node node = NODE;
        NODE = null;
        IOUtils.close(node);
    }

    @Override
    public void setUp() throws Exception {
        super.setUp();
        //the seed has to be created regardless of whether it will be used or not, for repeatability
        long seed = random().nextLong();
        // Create the node lazily, on the first test. This is ok because we do not randomize any settings,
        // only the cluster name. This allows us to have overridden properties for plugins and the version to use.
        if (NODE == null) {
            startNode(seed);
        }
    }

    @Override
    public void tearDown() throws Exception {
        logger.info("[{}#{}]: cleaning up after test", getTestClass().getSimpleName(), getTestName());
        super.tearDown();
        assertAcked(client().admin().indices().prepareDelete("*").get());
        MetaData metaData = client().admin().cluster().prepareState().get().getState().getMetaData();
        assertThat("test leaves persistent cluster metadata behind: " + metaData.persistentSettings().keySet(),
                metaData.persistentSettings().size(), equalTo(0));
        assertThat("test leaves transient cluster metadata behind: " + metaData.transientSettings().keySet(),
                metaData.transientSettings().size(), equalTo(0));
        if (resetNodeAfterTest()) {
            assert NODE != null;
            stopNode();
            //the seed can be created within this if as it will either be executed before every test method or will never be.
            startNode(random().nextLong());
        }
    }

    @BeforeClass
    public static void setUpClass() throws Exception {
        stopNode();
    }

    @AfterClass
    public static void tearDownClass() throws IOException {
        stopNode();
    }

    /**
     * This method returns <code>true</code> if the node that is used in the background should be reset
     * after each test. This is useful if the test changes the cluster state metadata etc. The default is
     * <code>false</code>.
     */
    protected boolean resetNodeAfterTest() {
        return false;
    }

    /** The plugin classes that should be added to the node. */
    protected Collection<Class<? extends Plugin>> getPlugins() {
        return Collections.emptyList();
    }

    /** Helper method to create list of plugins without specifying generic types. */
    @SafeVarargs
    @SuppressWarnings("varargs") // due to type erasure, the varargs type is non-reifiable, which causes this warning
    protected final Collection<Class<? extends Plugin>> pluginList(Class<? extends Plugin>... plugins) {
        return Arrays.asList(plugins);
    }

    /** Additional settings to add when creating the node. Also allows overriding the default settings. */
    protected Settings nodeSettings() {
        return Settings.EMPTY;
    }

    private Node newNode() {
        final Path tempDir = createTempDir();
        Settings settings = Settings.builder()
            .put(ClusterName.CLUSTER_NAME_SETTING.getKey(), InternalTestCluster.clusterName("single-node-cluster", random().nextLong()))
            .put(Environment.PATH_HOME_SETTING.getKey(), tempDir)
            .put(Environment.PATH_REPO_SETTING.getKey(), tempDir.resolve("repo"))
            // TODO: use a consistent data path for custom paths
            // This needs to tie into the ESIntegTestCase#indexSettings() method
            .put(Environment.PATH_SHARED_DATA_SETTING.getKey(), createTempDir().getParent())
            .put("node.name", "node_s_0")
            .put(ScriptService.SCRIPT_MAX_COMPILATIONS_RATE.getKey(), "1000/1m")
            .put(EsExecutors.PROCESSORS_SETTING.getKey(), 1) // limit the number of threads created
            .put(NetworkModule.HTTP_ENABLED.getKey(), false)
            .put("transport.type", getTestTransportType())
            .put(Node.NODE_DATA_SETTING.getKey(), true)
            .put(NodeEnvironment.NODE_ID_SEED_SETTING.getKey(), random().nextLong())
            // default the watermarks low values to prevent tests from failing on nodes without enough disk space
            .put(DiskThresholdSettings.CLUSTER_ROUTING_ALLOCATION_LOW_DISK_WATERMARK_SETTING.getKey(), "1b")
            .put(DiskThresholdSettings.CLUSTER_ROUTING_ALLOCATION_HIGH_DISK_WATERMARK_SETTING.getKey(), "1b")
            .put(DiskThresholdSettings.CLUSTER_ROUTING_ALLOCATION_DISK_FLOOD_STAGE_WATERMARK_SETTING.getKey(), "1b")
            .put(nodeSettings()) // allow test cases to provide their own settings or override these
            .build();
        Collection<Class<? extends Plugin>> plugins = getPlugins();
        if (plugins.contains(getTestTransportPlugin()) == false) {
            plugins = new ArrayList<>(plugins);
            plugins.add(getTestTransportPlugin());
        }
        if (plugins.contains(TestZenDiscovery.TestPlugin.class) == false) {
            plugins = new ArrayList<>(plugins);
            plugins.add(TestZenDiscovery.TestPlugin.class);
        }
        Node build = new MockNode(settings, plugins);
        try {
            build.start();
        } catch (NodeValidationException e) {
            throw new RuntimeException(e);
        }
        return build;
    }

    /**
     * Returns a client to the single-node cluster.
     */
    public Client client() {
        return NODE.client();
    }

    /**
     * Return a reference to the singleton node.
     */
    protected Node node() {
        return NODE;
    }

    /**
     * Get an instance for a particular class using the injector of the singleton node.
     */
    protected <T> T getInstanceFromNode(Class<T> clazz) {
        return NODE.injector().getInstance(clazz);
    }

    /**
     * Create a new index on the singleton node with empty index settings.
     */
    protected IndexService createIndex(String index) {
        return createIndex(index, Settings.EMPTY);
    }

    /**
     * Create a new index on the singleton node with the provided index settings.
     */
    protected IndexService createIndex(String index, Settings settings) {
        return createIndex(index, settings, null, (XContentBuilder) null);
    }

    /**
     * Create a new index on the singleton node with the provided index settings.
     */
    protected IndexService createIndex(String index, Settings settings, String type, XContentBuilder mappings) {
        CreateIndexRequestBuilder createIndexRequestBuilder = client().admin().indices().prepareCreate(index).setSettings(settings);
        if (type != null && mappings != null) {
            createIndexRequestBuilder.addMapping(type, mappings);
        }
        return createIndex(index, createIndexRequestBuilder);
    }

    /**
     * Create a new index on the singleton node with the provided index settings.
     */
    protected IndexService createIndex(String index, Settings settings, String type, Object... mappings) {
        CreateIndexRequestBuilder createIndexRequestBuilder = client().admin().indices().prepareCreate(index).setSettings(settings);
        if (type != null) {
            createIndexRequestBuilder.addMapping(type, mappings);
        }
        return createIndex(index, createIndexRequestBuilder);
    }

    protected IndexService createIndex(String index, CreateIndexRequestBuilder createIndexRequestBuilder) {
        assertAcked(createIndexRequestBuilder.get());
        // Wait for the index to be allocated so that cluster state updates don't override
        // changes that would have been done locally
        ClusterHealthResponse health = client().admin().cluster()
                .health(Requests.clusterHealthRequest(index).waitForYellowStatus().waitForEvents(Priority.LANGUID)
                        .waitForNoRelocatingShards(true)).actionGet();
        assertThat(health.getStatus(), lessThanOrEqualTo(ClusterHealthStatus.YELLOW));
        assertThat("Cluster must be a single node cluster", health.getNumberOfDataNodes(), equalTo(1));
        IndicesService instanceFromNode = getInstanceFromNode(IndicesService.class);
        return instanceFromNode.indexServiceSafe(resolveIndex(index));
    }

    public Index resolveIndex(String index) {
        GetIndexResponse getIndexResponse = client().admin().indices().prepareGetIndex().setIndices(index).get();
        assertTrue("index " + index + " not found", getIndexResponse.getSettings().containsKey(index));
        String uuid = getIndexResponse.getSettings().get(index).get(IndexMetaData.SETTING_INDEX_UUID);
        return new Index(index, uuid);
    }

    /**
     * Create a new search context.
     */
    protected SearchContext createSearchContext(IndexService indexService) {
        BigArrays bigArrays = indexService.getBigArrays();
        ThreadPool threadPool = indexService.getThreadPool();
        return new TestSearchContext(threadPool, bigArrays, indexService);
    }

    /**
     * Ensures the cluster has a green state via the cluster health API. This method will also wait for relocations.
     * It is useful to ensure that all action on the cluster have finished and all shards that were currently relocating
     * are now allocated and started.
     */
    public ClusterHealthStatus ensureGreen(String... indices) {
        return ensureGreen(TimeValue.timeValueSeconds(30), indices);
    }


    /**
     * Ensures the cluster has a green state via the cluster health API. This method will also wait for relocations.
     * It is useful to ensure that all action on the cluster have finished and all shards that were currently relocating
     * are now allocated and started.
     *
     * @param timeout time out value to set on {@link org.elasticsearch.action.admin.cluster.health.ClusterHealthRequest}
     */
    public ClusterHealthStatus ensureGreen(TimeValue timeout, String... indices) {
        ClusterHealthResponse actionGet = client().admin().cluster()
                .health(Requests.clusterHealthRequest(indices).timeout(timeout).waitForGreenStatus().waitForEvents(Priority.LANGUID)
                        .waitForNoRelocatingShards(true)).actionGet();
        if (actionGet.isTimedOut()) {
            logger.info("ensureGreen timed out, cluster state:\n{}\n{}", client().admin().cluster().prepareState().get().getState(),
                client().admin().cluster().preparePendingClusterTasks().get());
            assertThat("timed out waiting for green state", actionGet.isTimedOut(), equalTo(false));
        }
        assertThat(actionGet.getStatus(), equalTo(ClusterHealthStatus.GREEN));
        logger.debug("indices {} are green", indices.length == 0 ? "[_all]" : indices);
        return actionGet.getStatus();
    }

    @Override
    protected NamedXContentRegistry xContentRegistry() {
        return getInstanceFromNode(NamedXContentRegistry.class);
    }
}<|MERGE_RESOLUTION|>--- conflicted
+++ resolved
@@ -92,12 +92,8 @@
             .preparePutTemplate("random-soft-deletes-template")
             .setPatterns(Collections.singletonList("*"))
             .setOrder(0)
-<<<<<<< HEAD
-            .setSettings(Settings.builder().put(IndexSettings.INDEX_SOFT_DELETES_SETTING.getKey(), randomBoolean())
-=======
             //norelease - AwaitsFix: https://github.com/elastic/elasticsearch/issues/33321
             .setSettings(Settings.builder().put(IndexSettings.INDEX_SOFT_DELETES_SETTING.getKey(), false)
->>>>>>> b9c45ff1
                 .put(IndexSettings.INDEX_SOFT_DELETES_RETENTION_OPERATIONS_SETTING.getKey(),
                     randomBoolean() ? IndexSettings.INDEX_SOFT_DELETES_RETENTION_OPERATIONS_SETTING.get(Settings.EMPTY) : between(0, 1000))
             ).get();
